name: Django CI Pipeline

on:
  push:
    branches:
    - '**'
  pull_request:
    branches:
<<<<<<< HEAD
    - main 
=======
    - main
>>>>>>> 85ee7bc3

jobs:
  ai_code_review:
    name: AI Code Review
    runs-on: ubuntu-latest
    if: github.event_name == 'pull_request'
    permissions:
      contents: read
      pull-requests: write
    steps:
      - name: Checkout repository
        uses: actions/checkout@v4
        with:
          fetch-depth: 0
      
      - name: Setup Python
        uses: actions/setup-python@v5
        with:
          python-version: "3.11"
      
      - name: Install dependencies
        run: |
          python -m pip install --upgrade pip
          pip install openai requests python-dotenv PyGithub
      
      - name: Check if AI review script exists
        id: check_script
        run: |
          if [ -f ".github/scripts/ai_review.py" ]; then
            echo "script_exists=true" >> $GITHUB_OUTPUT
          else
            echo "script_exists=false" >> $GITHUB_OUTPUT
            echo "AI review script not found at .github/scripts/ai_review.py"
          fi
      
      - name: Ensure OPENAI_API_KEY is present for same-repo PRs
        if: github.event.pull_request.head.repo.full_name == github.repository && steps.check_script.outputs.script_exists == 'true'
        env:
          OPENAI_API_KEY: ${{ secrets.OPENAI_API_KEY }}
        run: |
          if [ -z "${OPENAI_API_KEY:-}" ]; then
            echo "ERROR: OPENAI_API_KEY secret is missing — aborting AI review."
            exit 1
          fi
      
      - name: Run AI Code Review
        if: github.event.pull_request.head.repo.full_name == github.repository && steps.check_script.outputs.script_exists == 'true'
        env:
          OPENAI_API_KEY: ${{ secrets.OPENAI_API_KEY }}
          GITHUB_TOKEN: ${{ secrets.GITHUB_TOKEN }}
          PR_NUMBER: ${{ github.event.pull_request.number }}
          REPOSITORY_NAME: ${{ github.repository }}
          BASE_SHA: ${{ github.event.pull_request.base.sha }}
          HEAD_SHA: ${{ github.event.pull_request.head.sha }}
        run: |
          echo "🧠 Running AI Code Review..."
          python .github/scripts/ai_review.py
      
      - name: Skip AI Review for forked PRs
        if: github.event.pull_request.head.repo.full_name != github.repository
        run: |
          echo "AI review skipped: this pull request originates from a fork and repository secrets are not available."
      
      - name: Skip AI Review - script not found
        if: steps.check_script.outputs.script_exists == 'false'
        run: |
          echo "AI review skipped: .github/scripts/ai_review.py not found."

  tests:
    name: Run Django Tests
    runs-on: ubuntu-latest
    steps:
      - name: Checkout repository
        uses: actions/checkout@v4
      
      - name: Setup Python
        uses: actions/setup-python@v5
        with:
          python-version: "3.11"
      
      - name: Install dependencies
        run: |
          python -m pip install --upgrade pip
          if [ -f "requirements.txt" ]; then
            pip install -r requirements.txt
          else
            echo "requirements.txt not found, installing basic test dependencies"
            pip install django pytest pytest-cov pytest-django
          fi
      
      - name: Run Tests with Coverage
        env:
          DJANGO_SETTINGS_MODULE: aiplaylist.settings
        run: |
          echo "🚀 Setting up Python path and running tests with coverage..."
          export PYTHONPATH="${PYTHONPATH}:${{ github.workspace }}/src"
          echo "PYTHONPATH set to: $PYTHONPATH"
          python -c "import aiplaylist; print('✅ Django project imported successfully')"
          
          if command -v pytest &> /dev/null; then
            pytest --cov=. --cov-report=term-missing -v
          else
            echo "pytest not available, running Django tests directly"
            python src/manage.py test
          fi
          <|MERGE_RESOLUTION|>--- conflicted
+++ resolved
@@ -5,12 +5,8 @@
     branches:
     - '**'
   pull_request:
-    branches:
-<<<<<<< HEAD
-    - main 
-=======
+    branches: 
     - main
->>>>>>> 85ee7bc3
 
 jobs:
   ai_code_review:
