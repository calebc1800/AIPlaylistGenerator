
<!DOCTYPE html>
{% load static %}
<html lang="en">
<head>
    <meta charset="UTF-8">
    <meta name="viewport" content="width=device-width, initial-scale=1.0">
    <title>Playlist Preview</title>
    <link rel="stylesheet" href="{% static 'recommender.css' %}"/>
    <style>
        /* Remix Modal Styles */
        .remix-modal-overlay {
            position: fixed;
            top: 0;
            left: 0;
            right: 0;
            bottom: 0;
            background-color: rgba(10, 10, 10, 0.92);
            backdrop-filter: blur(12px);
            display: flex;
            align-items: center;
            justify-content: center;
            z-index: 90;
        }

        .remix-modal-overlay.hidden {
            display: none;
        }

        .remix-modal {
            background: linear-gradient(135deg, rgba(2, 136, 209, 0.18), rgba(66, 165, 245, 0.1));
            border-radius: 24px;
            border: 1px solid rgba(255, 255, 255, 0.12);
            box-shadow: 0 20px 60px rgba(0, 0, 0, 0.45);
            max-width: 500px;
            width: 90%;
            max-height: 90vh;
            overflow-y: auto;
            animation: modalSlideIn 0.3s cubic-bezier(0.16, 1, 0.3, 1);
        }

        @keyframes modalSlideIn {
            from {
                opacity: 0;
                transform: translateY(20px);
            }
            to {
                opacity: 1;
                transform: translateY(0);
            }
        }

        .remix-modal__header {
            display: flex;
            justify-content: space-between;
            align-items: center;
            padding: 24px;
            border-bottom: 1px solid rgba(255, 255, 255, 0.08);
        }

        .remix-modal__header h2 {
            margin: 0;
            font-size: 1.35rem;
            font-weight: 700;
            color: #ffffff;
        }

        .remix-modal__close {
            background: none;
            border: none;
            font-size: 28px;
            cursor: pointer;
            color: rgba(255, 255, 255, 0.6);
            padding: 0;
            width: 32px;
            height: 32px;
            display: flex;
            align-items: center;
            justify-content: center;
            transition: color 0.2s ease;
        }

        .remix-modal__close:hover {
            color: rgba(255, 255, 255, 0.9);
        }

        .remix-modal__body {
            padding: 24px;
        }

        .remix-form-group {
            margin-bottom: 20px;
        }

        .remix-form-group:last-child {
            margin-bottom: 0;
        }

        .remix-form-label {
            display: block;
            font-weight: 600;
            font-size: 0.95rem;
            margin-bottom: 8px;
            color: #ffffff;
            text-transform: uppercase;
            letter-spacing: 0.08em;
        }

        .remix-form-input {
            width: 100%;
            padding: 10px 12px;
            font-size: 14px;
            border: 1px solid rgba(255, 255, 255, 0.12);
            border-radius: 8px;
            background-color: rgba(255, 255, 255, 0.04);
            color: #ffffff;
            font-family: inherit;
            transition: border-color 0.2s, box-shadow 0.2s;
            box-sizing: border-box;
        }

        .remix-form-input::placeholder {
            color: rgba(255, 255, 255, 0.4);
        }

        .remix-form-textarea {
            resize: vertical;
            min-height: 100px;
        }

        .remix-form-input:focus {
            outline: none;
            border-color: rgba(66, 165, 245, 0.6);
            box-shadow: 0 0 0 3px rgba(66, 165, 245, 0.25);
        }

        .remix-modal__footer {
            display: flex;
            gap: 12px;
            padding: 24px;
            border-top: 1px solid rgba(255, 255, 255, 0.08);
            justify-content: flex-end;
        }

        .remix-modal__footer .btn {
            min-width: 120px;
        }

    </style>

</head>
<body>
    <div class="page-container">
        <header>
            <div class="header-inner">
                <a href="{% url 'dashboard:dashboard' %}" class="logo">AI Playlist Generator</a>
                <div class="track-count"><span id="track-count">{{ playlist_tracks|length }}</span> Tracks</div>
            </div>
        </header>
        <main>
            <div class="message-stack" id="message-stack">
                {% for message in messages %}
                    <div class="message message-{{ message.tags }}">{{ message }}</div>
                {% endfor %}
                {% for item in errors %}
                    <div class="message message-warning">{{ item }}</div>
                {% endfor %}
            </div>

            <section class="playlist-hero">
                <form id="playlist-save-form" class="playlist-form" method="post" action="{% url 'recommender:save_playlist' %}">
                    {% csrf_token %}
                    <input type="hidden" name="cache_key" value="{{ cache_key }}">
                    {% if prompt %}
                        <input type="hidden" name="prompt" value="{{ prompt }}">
                    {% endif %}
                    <div class="playlist-hero__grid">
                        <div class="playlist-hero__primary">
                            <p class="eyebrow-label">Your AI-powered mix</p>
                            {% with current_name=playlist_name|default:suggested_playlist_name %}
                                <input
                                    type="text"
                                    name="playlist_name"
                                    id="playlist-name-input"
                                    class="playlist-name-input"
                                    maxlength="100"
                                    placeholder="Name your playlist"
                                    value="{{ current_name }}">
                            {% endwith %}
                            <div class="prompt-pill">
                                <span class="prompt-pill__label">Prompt</span>
                                <span class="prompt-pill__value">{{ prompt|default:"Custom AI blend" }}</span>
                            </div>
                            <div id="hero-cover-image-container" style="display: none; margin: 16px 0;">
                                <div style="display: flex; align-items: center; gap: 12px; padding: 12px; background: rgba(255,255,255,0.05); border-radius: 8px; border: 1px solid rgba(255,255,255,0.1);">
                                    <img id="hero-cover-image" src="" alt="Playlist cover" style="width: 80px; height: 80px; border-radius: 6px; object-fit: cover; box-shadow: 0 2px 8px rgba(0,0,0,0.3);">
                                    <div style="flex: 1;">
                                        <p style="margin: 0; font-size: 0.875rem; font-weight: 500; color: rgba(255,255,255,0.9);">Custom Cover Selected</p>
                                        <p style="margin: 4px 0 0; font-size: 0.75rem; color: rgba(255,255,255,0.6);">Will be applied when saved to Spotify</p>
                                    </div>
                                    <button type="button" id="hero-cover-remove" style="padding: 6px 12px; background: rgba(255,59,48,0.1); border: 1px solid rgba(255,59,48,0.3); border-radius: 6px; color: #ff3b30; font-size: 0.75rem; cursor: pointer; transition: all 0.2s;">
                                        Remove
                                    </button>
                                </div>
                            </div>
                            <div class="hero-meta">
                                <div class="hero-chip">
                                    <span class="hero-chip__label">Tracks</span>
                                    <span class="hero-chip__value">{{ playlist_tracks|length }}</span>
                                </div>
                                {% if playlist_stats %}
                                    <div class="hero-chip">
                                        <span class="hero-chip__label">Duration</span>
                                        <span class="hero-chip__value">{{ playlist_stats.total_duration }}</span>
                                    </div>
                                    {% if playlist_stats.novelty %}
                                        <div class="hero-chip">
                                            <span class="hero-chip__label">New discoveries</span>
                                            <span class="hero-chip__value">{{ playlist_stats.novelty }}%</span>
                                        </div>
                                    {% endif %}
                                {% endif %}
                            </div>
                        </div>
                        <div class="playlist-hero__actions">
                            <div class="action-buttons">
                                <button
                                    type="button"
                                    class="btn btn-ghost"
                                    id="remix-button"
                                    {% if not cache_key or not playlist_tracks %}disabled{% endif %}>
                                    Remix Playlist
                                </button>
                                <button
                                    type="button"
                                    class="btn btn-ghost"
                                    id="generate-cover-button"
                                    {% if not cache_key %}disabled{% endif %}>
                                    Generate Cover
                                </button>
                                <button type="submit" class="btn btn-primary" id="save-playlist-button">
                                    Save to Spotify
                                </button>
                            </div>
                            <p class="hero-tip">
                                Need a different direction? Update the prompt above or search for specific tracks.
                            </p>
                            <a href="{% url 'create' %}" class="hero-link">Start a new idea →</a>
                        </div>
                    </div>
                </form>
            </section>

            <section class="search-card">
                <div class="search-card__header">
                    <h3>Add more songs</h3>
                    <p>Blend in any must-have tracks or artists before saving to Spotify.</p>
                </div>
                <div class="search-bar">
                    <input
                        type="text"
                        id="song-search-input"
                        class="search-input"
                        placeholder="Search for tracks or artists..."
                        data-search-url="{% url 'recommender:search_songs' %}"
                        data-add-url="{% url 'recommender:add_song_to_playlist' %}"
                        data-cache-key="{{ cache_key }}">
                    <button type="button" class="search-trigger" id="song-search-trigger">Search</button>
                    <div id="search-results" class="search-results" style="display: none;"></div>
                </div>
            </section>

            {% if playlist_stats and playlist_stats.genre_top %}
                <section class="inspiration-panel">
                    <div class="inspiration-header">
                        <h3>Signature Sounds</h3>
                        <p>Top genres fueling this playlist.</p>
                    </div>
                    <div class="chip-group">
                        {% for genre in playlist_stats.genre_top|slice:":4" %}
                            <span class="genre-chip">
                                <span class="genre-chip__label">{{ genre.genre }}</span>
                                <span class="genre-chip__value">{{ genre.percentage }}%</span>
                            </span>
                        {% endfor %}
                    </div>
                </section>
            {% endif %}

            {% if prompt_artist_candidates %}
                <section class="inspiration-panel subtle">
                    <div class="inspiration-header">
                        <h3>Referenced Artists</h3>
                        <p>Based on your prompt. Tap a name to search for more tracks.</p>
                    </div>
                    <div class="chip-group chip-group--interactive">
                        {% for artist in prompt_artist_candidates %}
                            <button
                                type="button"
                                class="chip-button"
                                data-search-term="{{ artist }}"
                                data-target-input="song-search-input">
                                {{ artist }}
                            </button>
                        {% endfor %}
                    </div>
                </section>
            {% endif %}

            {% if playlist_stats and playlist_stats.top_popular_tracks %}
                <section class="spotlight-panel">
                    <div class="spotlight-header">
                        <div>
                            <h3>Spotlight Recommendations</h3>
                            <p>Standout picks from this mix — perfect for sharing.</p>
                        </div>
                    </div>
                    <div class="spotlight-grid">
                        {% for track in playlist_stats.top_popular_tracks|slice:":3" %}
                            <article class="spotlight-card">
                                <div class="spotlight-rank">#{{ forloop.counter }}</div>
                                <div class="spotlight-track">
                                    {% if track.album_image_url %}
                                        <img src="{{ track.album_image_url }}" alt="" class="spotlight-art">
                                    {% endif %}
                                    <div>
                                        <p class="spotlight-name">{{ track.name }}</p>
                                        <p class="spotlight-artist">{{ track.artists }}</p>
                                    </div>
                                </div>
                                <div class="spotlight-meta">
                                    <span class="spotlight-label">Energy</span>
                                    <span class="spotlight-value">{{ track.popularity }}</span>
                                </div>
                            </article>
                        {% endfor %}
                    </div>
                </section>
            {% endif %}

            {% if playlist_stats %}
                <section class="playlist-stats elevated" data-has-stats>
                    <div class="playlist-stats__intro">
                        <div>
                            <h3 class="playlist-stats__title">Playlist Insights</h3>
                            <p class="playlist-stats__tagline">
                                A quick snapshot of the vibe you just generated.
                            </p>
                        </div>
                        <div class="playlist-stats__totals">
                            <span class="analytics-chip">
                                <span class="analytics-chip__value">{{ playlist_stats.total_tracks }}</span>
                                <span class="analytics-chip__label">Tracks</span>
                            </span>
                            <span class="analytics-chip">
                                <span class="analytics-chip__value">{{ playlist_stats.total_duration }}</span>
                                <span class="analytics-chip__label">Duration</span>
                            </span>
                        </div>
                        <button type="button" class="genre-toggle" aria-expanded="false">
                            Show All Genres
                        </button>
                    </div>

                    <div class="playlist-stats__grid">
                        <article class="analytics-card analytics-card--overview">
                                <h4 class="analytics-card__title">Quick Stats</h4>
                                <div class="analytics-overview">
                                    <div class="overview-row">
                                        <span class="overview-label">Average Popularity</span>
                                        <span class="overview-value">
                                            {% if playlist_stats.avg_popularity is not None %}
                                                {{ playlist_stats.avg_popularity }}
                                            {% else %}
                                                —
                                            {% endif %}
                                        </span>
                                    </div>
                                    <div class="overview-row">
                                        <span class="overview-label">Fresh Finds</span>
                                        <span class="overview-value">{{ playlist_stats.novelty }}%</span>
                                    </div>
                                </div>
                                <p class="analytics-card__note">
                                    Based on your latest AI-generated mix.
                                </p>
                            </article>

                            <article class="analytics-card analytics-card--genre">
                                <div class="analytics-card__header">
                                    <h4 class="analytics-card__title">Genre Blend</h4>
                                    <span class="stat-caption">Breakdown of dominant styles</span>
                                </div>
                                <div class="analytics-chart analytics-chart--genre">
                                    <canvas id="genre-distribution-chart" data-chart="genre"></canvas>
                                </div>
                                <div class="genre-lists">
                                    <div>
                                        <h5>Top Genres</h5>
                                        <ul class="genre-legend" data-genre-list="top">
                                            {% for item in playlist_stats.genre_top %}
                                                <li data-genre="{{ item.genre|default:'' }}">
                                                    <span class="genre-label">{{ item.genre|default:"—" }}</span>
                                                    <span class="genre-value">{{ item.percentage|default:0 }}%</span>
                                                </li>
                                            {% empty %}
                                                <li class="genre-empty" data-genre>
                                                    Waiting on genre data – remix to analyze fresh tracks.
                                                </li>
                                            {% endfor %}
                                        </ul>
                                    </div>
                                    {% if playlist_stats.genre_remaining %}
                                        <div>
                                            <h5>More to Explore</h5>
                                            <ul class="genre-legend genre-legend--hidden" data-genre-list="remaining">
                                                {% for item in playlist_stats.genre_remaining %}
                                                    <li data-genre="{{ item.genre|default:'' }}">
                                                        <span class="genre-label">{{ item.genre|default:"—" }}</span>
                                                        <span class="genre-value">{{ item.percentage|default:0 }}%</span>
                                                    </li>
                                                {% endfor %}
                                            </ul>
                                        </div>
                                    {% endif %}
                                </div>
                            </article>

                            <article class="analytics-card analytics-card--meter">
                                <h4 class="analytics-card__title">Average Popularity</h4>
                                <div class="analytics-meter">
                                    <div class="stat-value--meter">
                                        <span class="stat-value">
                                            {% if playlist_stats.avg_popularity is not None %}
                                                {{ playlist_stats.avg_popularity }}
                                            {% else %}
                                                —
                                            {% endif %}
                                        </span>
                                        <div class="stat-meter">
                                            <div
                                                class="stat-meter__fill"
                                                style="width: {{ playlist_stats.avg_popularity|default:0 }}%;"
                                                aria-hidden="true"></div>
                                        </div>
                                    </div>
                                </div>
                                <p class="analytics-card__note">Spotify popularity score (0-100).</p>
                            </article>

                            <article class="analytics-card analytics-card--popularity">
                                <div class="analytics-card__header">
                                    <h4 class="analytics-card__title">Popularity Highlights</h4>
                                    <span class="stat-caption">Where the crowd favorites sit</span>
                                </div>
                                <div class="popularity-columns">
                                    <div class="popularity-column">
                                        <h5 class="popularity-heading">Most Popular</h5>
                                        <ul class="analytics-list">
                                            {% for track in playlist_stats.top_popular_tracks %}
                                                <li class="analytics-list__item">
                                                    <div class="list-track">
                                                        {% if track.album_image_url %}
                                                            <img src="{{ track.album_image_url }}" alt="Album art for {{ track.name|default:'Unknown Track' }}" class="list-track__art">
                                                        {% else %}
                                                            <div class="list-track__art list-track__art--placeholder">
                                                                {{ track.name|default:"?"|slice:":1" }}
                                                            </div>
                                                        {% endif %}
                                                        <div class="list-track__meta">
                                                            <span class="list-track__name">{{ track.name|default:"Unknown Track" }}</span>
                                                            <span class="list-track__artists">{{ track.artists|default:"Unknown Artist" }}</span>
                                                        </div>
                                                        <span class="list-track__score">{{ track.popularity }}</span>
                                                    </div>
                                                </li>
                                            {% empty %}
                                                <li class="analytics-list__item analytics-list__item--empty">
                                                    Need a few tracks with popularity data to surface highlights.
                                                </li>
                                            {% endfor %}
                                        </ul>
                                    </div>

                                    <div class="popularity-column">
                                        <h5 class="popularity-heading">Least Popular</h5>
                                        <ul class="analytics-list">
                                            {% for track in playlist_stats.least_popular_tracks %}
                                                <li class="analytics-list__item">
                                                    <div class="list-track">
                                                        {% if track.album_image_url %}
                                                            <img src="{{ track.album_image_url }}" alt="Album art for {{ track.name|default:'Unknown Track' }}" class="list-track__art">
                                                        {% else %}
                                                            <div class="list-track__art list-track__art--placeholder">
                                                                {{ track.name|default:"?"|slice:":1" }}
                                                            </div>
                                                        {% endif %}
                                                        <div class="list-track__meta">
                                                            <span class="list-track__name">{{ track.name|default:"Unknown Track" }}</span>
                                                            <span class="list-track__artists">{{ track.artists|default:"Unknown Artist" }}</span>
                                                        </div>
                                                        <span class="list-track__score">{{ track.popularity }}</span>
                                                    </div>
                                                </li>
                                            {% empty %}
                                                <li class="analytics-list__item analytics-list__item--empty">
                                                    Need a few tracks with popularity data to surface highlights.
                                                </li>
                                            {% endfor %}
                                        </ul>
                                    </div>
                                </div>
                            </article>

                            {% if playlist_stats.source_mix %}
                                <article class="analytics-card">
                                    <div class="analytics-card__header">
                                        <h4 class="analytics-card__title">Source Blend</h4>
                                        <span class="stat-caption">Track origins across AI and personal data</span>
                                    </div>
                                    <div class="analytics-chart">
                                        <canvas id="source-mix-chart" data-chart="source"></canvas>
                                    </div>
                                    <ul class="analytics-list">
                                        {% for item in playlist_stats.source_mix %}
                                            <li class="analytics-list__item">
                                                <div class="list-track">
                                                    <div class="list-track__meta">
                                                        <span class="list-track__name">{{ item.label }}</span>
                                                        <span class="list-track__artists">{{ item.count }} tracks</span>
                                                    </div>
                                                    <span class="list-track__score">{{ item.percentage }}%</span>
                                                </div>
                                            </li>
                                        {% endfor %}
                                    </ul>
                                </article>
                            {% endif %}

                            <article class="analytics-card analytics-card--novelty">
                                <div class="analytics-card__header">
                                    <h4 class="analytics-card__title">Freshness Gauge</h4>
                                    <span class="stat-caption">Shows how much of the playlist is new to you</span>
                                </div>
                                <div class="analytics-chart analytics-chart--doughnut">
                                    <canvas id="novelty-doughnut-chart" data-chart="novelty"></canvas>
                                    <div class="chart-center">
                                        <span class="detail-value">{{ playlist_stats.novelty }}%</span>
                                        <span class="detail-label">New discoveries</span>
                                    </div>
                                </div>
                            </article>

                        </div>

                        {{ playlist_stats|json_script:"playlist-stats-data" }}
                </section>
            {% endif %}

            <section class="track-stack">
                <div class="track-stack__header">
                    <div>
                        <h3>Your playlist</h3>
                        <p>Edit, reorder, or remove tracks before saving.</p>
                    </div>
                </div>
                <ul
                    class="track-list"
                    id="track-list"
                    data-cache-key="{{ cache_key }}"
                    data-update-url="{% url 'recommender:update_cached_playlist' %}">
                    {% for track in playlist_tracks %}
                        <li
                            class="track-item"
                            data-track-id="{{ track.id }}"
                            data-position="{{ forloop.counter0 }}">
                            <div class="track-position">#{{ forloop.counter }}</div>
                            <div class="track-artwork">
                                {% if track.album_image_url %}
                                    <img src="{{ track.album_image_url }}" alt="Album artwork for {{ track.name }}">
                                {% else %}
                                    {{ track.name|default:"?"|slice:":1" }}
                                {% endif %}
                            </div>
                            <div class="track-info">
                                <span class="track-name">{{ track.name }}</span>
                                <span class="track-artist">{{ track.artists }}</span>
                                {% if track.album_name %}
                                    <span class="track-album">{{ track.album_name }}</span>
                                {% endif %}
                            </div>
                            <div class="track-meta">
                                <span
                                    class="track-duration"
                                    data-duration-ms="{{ track.duration_ms|default:0 }}">--:--</span>
                                <button
                                    type="button"
                                    class="remove-track-button">
                                    Remove
                                </button>
                            </div>
                        </li>
                    {% empty %}
                        <li class="empty-state" id="empty-state">
                            No tracks available yet. Use Remix to generate a new set.
                        </li>
                    {% endfor %}
                </ul>
            </section>


            {% if debug_enabled %}
                <section class="debug-panel">
                    <h3>Debug Inspector</h3>

                    <div class="debug-meta">
                        <div class="debug-meta-row">
                            <span class="debug-meta-label">Prompt</span>
                            <span class="debug-meta-value">{{ prompt|default:"—" }}</span>
                        </div>
                        {% if attributes %}
                            <div class="debug-meta-row">
                                <span class="debug-meta-label">Attributes</span>
                                <span class="debug-meta-value">
                                    {% for key, value in attributes.items %}
                                        <span class="debug-chip">{{ key }}: {{ value|default:"—" }}</span>
                                    {% empty %}
                                        <span class="debug-meta-value">—</span>
                                    {% endfor %}
                                </span>
                            </div>
                        {% endif %}
                        {% if seed_source_counts %}
                            <div class="debug-meta-row">
                                <span class="debug-meta-label">Seed Sources</span>
                                <span class="debug-meta-value">
                                    {% for source, count in seed_source_counts.items %}
                                        <span class="debug-chip">{{ source }}: {{ count }}</span>
                                    {% endfor %}
                                </span>
                            </div>
                        {% endif %}
                        {% if prompt_artist_candidates %}
                            <div class="debug-meta-row">
                                <span class="debug-meta-label">Prompt Artists</span>
                                <span class="debug-meta-value">{{ prompt_artist_candidates|join:", " }}</span>
                            </div>
                        {% endif %}
                        {% if llm_provider %}
                            <div class="debug-meta-row">
                                <span class="debug-meta-label">LLM Provider</span>
                                <span class="debug-meta-value">{{ llm_provider|capfirst }}</span>
                            </div>
                        {% endif %}
                    </div>

                    <details class="debug-details" open>
                        <summary>Seed Inventory ({{ seed_track_details|length }})</summary>
                        {% if seed_track_details %}
                            <table class="debug-table">
                                <thead>
                                    <tr>
                                        <th>#</th>
                                        <th>Track</th>
                                        <th>Artists</th>
                                        <th>Source</th>
                                        <th>Year</th>
                                        <th>Popularity</th>
                                    </tr>
                                </thead>
                                <tbody>
                                    {% for track in seed_track_details %}
                                        <tr>
                                            <td>{{ forloop.counter }}</td>
                                            <td>
                                                <div>{{ track.name|default:"(unknown track)" }}</div>
                                                {% if track.id %}
                                                    <div class="debug-track-meta">ID: {{ track.id }}</div>
                                                {% endif %}
                                            </td>
                                            <td>{{ track.artists|default:"—" }}</td>
                                            <td>{{ track.seed_source|default:track.source|default:"—" }}</td>
                                            <td>{{ track.year|default:"—" }}</td>
                                            <td>{{ track.popularity|default:"—" }}</td>
                                        </tr>
                                    {% endfor %}
                                </tbody>
                            </table>
                        {% else %}
                            <p class="debug-empty">No seed tracks recorded.</p>
                        {% endif %}
                    </details>

                    <details class="debug-details" open>
                        <summary>Similarity Scores ({{ similar_track_details|length }})</summary>
                        {% if similar_track_details %}
                            <table class="debug-table">
                                <thead>
                                    <tr>
                                        <th>#</th>
                                        <th>Track</th>
                                        <th>Artists</th>
                                        <th>Score</th>
                                        <th>Breakdown</th>
                                    </tr>
                                </thead>
                                <tbody>
                                    {% for track in similar_track_details %}
                                        <tr>
                                            <td>{{ forloop.counter }}</td>
                                            <td>
                                                <div>{{ track.name|default:"(unknown track)" }}</div>
                                                {% if track.id %}
                                                    <div class="debug-track-meta">ID: {{ track.id }}</div>
                                                {% endif %}
                                            </td>
                                            <td>{{ track.artists|default:"—" }}</td>
                                            <td>
                                                <div class="score-cell">
                                                    <span class="score-badge">{{ track.score|default:0|floatformat:3 }}</span>
                                                    {% if track.popularity %}
                                                        <span class="flag-chip popularity">Pop {{ track.popularity }}</span>
                                                    {% endif %}
                                                    {% if track.seed_artist_overlap %}
                                                        <span class="flag-chip seed">Seed overlap</span>
                                                    {% endif %}
                                                    {% if track.focus_artist_overlap %}
                                                        <span class="flag-chip focus">Focus artist</span>
                                                    {% endif %}
                                                </div>
                                            </td>
                                            <td>
                                                {% if track.score_breakdown %}
                                                    <div class="breakdown-list">
                                                        {% for key, value in track.score_breakdown.items %}
                                                            {% if key != 'total' and value %}
                                                                <span class="breakdown-pill">{{ key }}: {{ value|floatformat:3 }}</span>
                                                            {% endif %}
                                                        {% endfor %}
                                                        {% if track.score_breakdown.total %}
                                                            <span class="breakdown-pill breakdown-total">total: {{ track.score_breakdown.total|floatformat:3 }}</span>
                                                        {% endif %}
                                                    </div>
                                                {% else %}
                                                    <span class="debug-empty">No breakdown recorded.</span>
                                                {% endif %}
                                            </td>
                                        </tr>
                                    {% endfor %}
                                </tbody>
                            </table>
                        {% else %}
                            <p class="debug-empty">No similarity candidates were ranked.</p>
                        {% endif %}
                    </details>

                    {% if profile_snapshot %}
                        <details class="debug-details">
                            <summary>User Profile Cache Snapshot ({{ profile_snapshot.sample_size|default:0 }} tracks)</summary>
                            <div class="debug-meta">
                                <div class="debug-meta-row">
                                    <span class="debug-meta-label">Source</span>
                                    <span class="debug-meta-value">{{ profile_snapshot.source|default:"—" }}</span>
                                </div>
                                <div class="debug-meta-row">
                                    <span class="debug-meta-label">Captured</span>
                                    <span class="debug-meta-value">{{ profile_snapshot.created_at|default:"—" }}</span>
                                </div>
                            </div>

                            {% if profile_snapshot.top_tracks %}
                                <h4 style="margin-top: 12px; font-size: 0.95rem; color: rgba(255, 255, 255, 0.85);">Top Cached Tracks</h4>
                                <ul class="debug-list">
                                    {% for track in profile_snapshot.top_tracks %}
                                        <li>{{ track.name|default:"(unknown)" }} — {{ track.artists|default:"—" }} (pop {{ track.popularity|default:0 }}, {{ track.year|default:"—" }})</li>
                                    {% endfor %}
                                </ul>
                            {% endif %}

                            {% if profile_snapshot.top_artists %}
                                <h4 style="margin-top: 16px; font-size: 0.95rem; color: rgba(255, 255, 255, 0.85);">Top Artists by Play Count</h4>
                                <ul class="debug-list">
                                    {% for artist in profile_snapshot.top_artists %}
                                        <li>{{ artist.name|default:artist.id }} — {{ artist.play_count|default:0 }} plays{% if artist.genres %} <span class="debug-chip">{{ artist.genres|join:", " }}</span>{% endif %}</li>
                                    {% endfor %}
                                </ul>
                            {% endif %}

                            {% if profile_snapshot.genres %}
                                <h4 style="margin-top: 16px; font-size: 0.95rem; color: rgba(255, 255, 255, 0.85);">Genre Buckets</h4>
                                {% for genre in profile_snapshot.genres %}
                                    <details class="debug-subdetails">
                                        <summary>{{ genre.genre|default:"(unknown genre)" }} · {{ genre.track_count|default:0 }} tracks</summary>
                                        <div class="debug-meta-row">
                                            <span class="debug-meta-label">Avg Popularity</span>
                                            <span class="debug-meta-value">{{ genre.avg_popularity|default:"—" }}</span>
                                        </div>
                                        <div class="debug-meta-row">
                                            <span class="debug-meta-label">Avg Year</span>
                                            <span class="debug-meta-value">{{ genre.avg_year|default:"—" }}</span>
                                        </div>
                                        {% if genre.tracks %}
                                            <ul class="debug-list">
                                                {% for track in genre.tracks %}
                                                    <li>{{ track.name|default:"(unknown)" }} — {{ track.artists|default:"—" }} (pop {{ track.popularity|default:0 }}, {{ track.year|default:"—" }})</li>
                                                {% endfor %}
                                            </ul>
                                        {% else %}
                                            <p class="debug-empty">No cached tracks recorded for this genre.</p>
                                        {% endif %}
                                    </details>
                                {% endfor %}
                            {% endif %}
                        </details>
                    {% endif %}

                    {% if debug_steps %}
                        <details class="debug-details">
                            <summary>Generation Log ({{ debug_steps|length }})</summary>
                            <ol class="debug-steps">
                                {% for step in debug_steps %}
                                    <li>{{ step }}</li>
                                {% endfor %}
                            </ol>
                        </details>
                    {% endif %}
                </section>
            {% endif %}
        </main>
    </div>

    <div class="remix-overlay" id="remix-overlay" data-total-steps="24">
        <div class="remix-modal">
            <div class="remix-loader-ring"></div>
            <h3>Remixing Your Playlist</h3>
            <div class="remix-progress">
                <div class="remix-progress-bar" id="remix-progress-bar"></div>
            </div>
            <div class="remix-progress-label" id="remix-progress-label">Preparing remix...</div>
        </div>
    </div>

    <div class="remix-overlay" id="cover-modal-overlay">
        <div class="remix-modal" style="max-width: 600px;">
            <button type="button" class="modal-close" id="cover-modal-close" style="position: absolute; top: 16px; right: 16px; background: transparent; border: none; color: rgba(255,255,255,0.7); font-size: 24px; cursor: pointer; padding: 4px 8px;">&times;</button>
            <h3>Generate Playlist Cover</h3>
            <div class="modal-content" style="margin-top: 24px;">
                <div id="cover-input-section">
                    <div class="input-card" style="margin-bottom: 16px;">
                        <label for="cover-prompt-input" style="display: block; margin-bottom: 8px; color: rgba(255,255,255,0.9);">
                            Custom Prompt (Optional)
                        </label>
                        <textarea
                            id="cover-prompt-input"
                            placeholder="Describe the cover art you want, or leave empty to use playlist attributes..."
                            rows="4"
                            style="width: 100%; padding: 12px; background: rgba(255,255,255,0.1); border: 1px solid rgba(255,255,255,0.2); border-radius: 8px; color: white; font-family: inherit; resize: vertical;"
                        ></textarea>
                        <p style="margin-top: 8px; font-size: 0.875rem; color: rgba(255,255,255,0.6);">
                            Leave empty to auto-generate based on your playlist's mood, genre, and energy.
                        </p>
                    </div>
                    <div style="display: flex; gap: 12px;">
                        <button type="button" class="btn btn-ghost" id="cover-cancel-button" style="flex: 1;">
                            Cancel
                        </button>
                        <button type="button" class="btn btn-primary" id="cover-generate-button" style="flex: 1;">
                            Generate
                        </button>
                    </div>
                </div>
                <div id="cover-loading-section" style="display: none; text-align: center; padding: 32px 0;">
                    <div class="remix-loader-ring" style="margin: 0 auto 16px;"></div>
                    <p style="color: rgba(255,255,255,0.8);">Generating your cover art...</p>
                    <p style="margin-top: 8px; font-size: 0.875rem; color: rgba(255,255,255,0.6);">This may take 10-20 seconds</p>
                </div>
                <div id="cover-result-section" style="display: none;">
                    <div id="cover-image-container" style="margin-bottom: 16px; text-align: center;">
                        <img id="cover-image-preview" src="" alt="Generated cover" style="max-width: 100%; border-radius: 8px; box-shadow: 0 4px 12px rgba(0,0,0,0.3);">
                    </div>
                    <p id="cover-prompt-used" style="margin-bottom: 16px; font-size: 0.875rem; color: rgba(255,255,255,0.7); font-style: italic;"></p>
                    <div style="display: flex; gap: 12px;">
                        <button type="button" class="btn btn-ghost" id="cover-regenerate-button" style="flex: 1;">
                            Try Again
                        </button>
                        <button type="button" class="btn btn-primary" id="cover-use-button" style="flex: 1;">
                            Use Image
                        </button>
                    </div>
                    <p id="cover-status-message" style="margin-top: 12px; font-size: 0.875rem; color: rgba(76, 217, 100, 0.9); text-align: center; display: none;">
                        ✓ Cover image will be applied when you save to Spotify
                    </p>
                </div>
                <div id="cover-error-section" style="display: none; padding: 16px; background: rgba(255,59,48,0.1); border: 1px solid rgba(255,59,48,0.3); border-radius: 8px;">
                    <p style="color: #ff3b30; margin-bottom: 8px; font-weight: 500;">Error</p>
                    <p id="cover-error-message" style="color: rgba(255,255,255,0.8);"></p>
                    <button type="button" class="btn btn-ghost" id="cover-error-retry-button" style="margin-top: 12px;">
                        Try Again
                    </button>
                </div>
            </div>
        </div>
    </div>

    {% if playlist_stats %}
        <script src="https://cdn.jsdelivr.net/npm/chart.js@4.4.6/dist/chart.umd.min.js" integrity="sha384-Sse/HDqcypGpyTDpvZOJNnG0TT3feGQUkF9H+mnRvic+LjR+K1NhTt8f51KIQ3v3" crossorigin="anonymous"></script>
        <script src="{% static 'recommender_stats.js' %}"></script>
    {% endif %}

    <script>
        const trackList = document.getElementById('track-list');
        const saveButton = document.getElementById('save-playlist-button');
        const messageStack = document.getElementById('message-stack');
        const cacheKey = trackList ? trackList.dataset.cacheKey : null;
        const updateUrl = trackList ? trackList.dataset.updateUrl : null;
        const remixOverlay = document.getElementById('remix-overlay');
        const remixProgressBar = document.getElementById('remix-progress-bar');
        const remixProgressLabel = document.getElementById('remix-progress-label');
        const remixButton = document.getElementById('remix-button');
        const playlistForm = document.getElementById('playlist-save-form');

        let remixFrame = null;

        const resetRemixProgress = () => {
            if (remixFrame !== null) {
                cancelAnimationFrame(remixFrame);
                remixFrame = null;
            }
            remixProgressBar.style.width = '0%';
            remixProgressLabel.textContent = 'Preparing remix...';
        };

        const holdNearCompletion = (label) => {
            if (!remixOverlay.classList.contains('visible')) {
                resetRemixProgress();
                return;
            }
            const flicker = 94 + Math.random() * 2;
            remixProgressBar.style.width = `${flicker}%`;
            remixProgressLabel.textContent = `${label} (waiting on Spotify...)`;
            remixFrame = requestAnimationFrame(() => holdNearCompletion(label));
        };

        const startRemixProgress = () => {
            const totalSteps = Number(remixOverlay.dataset.totalSteps || 24);
            const phaseTimeline = [
                { label: 'Studying current mix', duration: 1200, target: 0.08 },
                { label: 'Spotlighting standout tracks', duration: 12500, target: 0.2 },
                { label: 'Hunting fresh vibes', duration: 58000, target: 0.72 },
                { label: 'Resolving Spotify matches', duration: 5500, target: 0.88 },
                { label: 'Balancing energy arcs', duration: 4200, target: 0.94 },
                { label: 'Sequencing transitions', duration: 2600, target: 0.97 },
            ];
            const finalLabel = 'Locking in remix order';
            const totalDuration = phaseTimeline.reduce((sum, phase) => sum + phase.duration, 0);
            const startTime = performance.now();

            const animate = () => {
                if (!remixOverlay.classList.contains('visible')) {
                    resetRemixProgress();
                    return;
                }

                const elapsed = performance.now() - startTime;
                const clampedElapsed = Math.min(elapsed, totalDuration);

                let accumulated = 0;
                let previousTarget = 0;
                let currentLabel = phaseTimeline[phaseTimeline.length - 1].label;
                let progressRatio = phaseTimeline[phaseTimeline.length - 1].target;

                for (const phase of phaseTimeline) {
                    const phaseStart = accumulated;
                    const phaseEnd = accumulated + phase.duration;
                    if (clampedElapsed <= phaseEnd) {
                        const localProgress = Math.min(
                            (clampedElapsed - phaseStart) / phase.duration,
                            1
                        );
                        progressRatio =
                            previousTarget + (phase.target - previousTarget) * (1 - Math.pow(1 - localProgress, 2));
                        currentLabel = phase.label;
                        break;
                    }
                    accumulated = phaseEnd;
                    previousTarget = phase.target;
                }

                const percentage = Math.max(1, Math.floor(progressRatio * 100));
                remixProgressBar.style.width = `${percentage}%`;

                const stepNumber = Math.max(
                    1,
                    Math.min(totalSteps, Math.round(progressRatio * totalSteps))
                );
                remixProgressLabel.textContent = `${currentLabel} (${stepNumber}/${totalSteps})`;

                if (clampedElapsed < totalDuration) {
                    remixFrame = requestAnimationFrame(animate);
                } else {
                    remixFrame = requestAnimationFrame(() => holdNearCompletion(finalLabel));
                }
            };

            animate();
        };

        remixButton.addEventListener('click', () => {
            if (remixButton.disabled) {
                return;
            }
            // Progress bar will be shown when modal is submitted
        });

        playlistForm.addEventListener('submit', (event) => {
            const submitter = event.submitter || document.activeElement;
            if (submitter !== remixButton) {
                remixOverlay.classList.remove('visible');
                resetRemixProgress();
            }
        });

        window.addEventListener('pagehide', () => {
            resetRemixProgress();
            remixOverlay.classList.remove('visible');
        });

        function formatDuration(ms) {
            const totalSeconds = Math.max(0, Math.floor(Number(ms) / 1000));
            const minutes = Math.floor(totalSeconds / 60);
            const seconds = totalSeconds % 60;
            return `${minutes}:${seconds.toString().padStart(2, '0')}`;
        }

        function refreshDurations() {
            if (!trackList) {
                return;
            }
            const durations = trackList.querySelectorAll('[data-duration-ms]');
            durations.forEach((node) => {
                const ms = Number(node.dataset.durationMs || 0);
                node.textContent = ms > 0 ? formatDuration(ms) : '--:--';
            });
        }

        function updateTrackPositions() {
            if (!trackList) {
                return;
            }
            const items = trackList.querySelectorAll('.track-item');
            items.forEach((item, index) => {
                item.dataset.position = String(index);
                const marker = item.querySelector('.track-position');
                if (marker) {
                    marker.textContent = `#${index + 1}`;
                }
            });
        }

        function setTrackCount(count) {
            const counter = document.getElementById('track-count');
            if (counter) {
                counter.textContent = String(count);
            }
            if (saveButton) {
                saveButton.disabled = count === 0;
            }
            const emptyState = document.getElementById('empty-state');
            if (count === 0) {
                if (!emptyState) {
                    const placeholder = document.createElement('li');
                    placeholder.id = 'empty-state';
                    placeholder.className = 'empty-state';
                    placeholder.textContent = 'No tracks available yet. Use Remix to generate a new set.';
                    trackList.appendChild(placeholder);
                }
            } else if (emptyState) {
                emptyState.remove();
            }
        }

        function pushMessage(kind, text) {
            if (!messageStack) {
                return;
            }
            const node = document.createElement('div');
            node.className = `message message-${kind}`;
            node.textContent = text;
            messageStack.appendChild(node);
        }

        function getCsrfToken() {
            const tokenInput = document.querySelector('input[name="csrfmiddlewaretoken"]');
            return tokenInput ? tokenInput.value : '';
        }

        if (trackList && cacheKey && updateUrl) {
            trackList.addEventListener('click', (event) => {
                const button = event.target.closest('.remove-track-button');
                if (!button) {
                    return;
                }
                const item = button.closest('.track-item');
                if (!item) {
                    return;
                }
                const trackId = item.dataset.trackId || '';
                const position = Number(item.dataset.position || 0);
                button.disabled = true;

                fetch(updateUrl, {
                    method: 'POST',
                    headers: {
                        'Content-Type': 'application/json',
                        'X-CSRFToken': getCsrfToken(),
                    },
                    credentials: 'same-origin',
                    body: JSON.stringify({
                        action: 'remove',
                        cache_key: cacheKey,
                        track_id: trackId,
                        position,
                    }),
                })
                    .then((response) => {
                        if (!response.ok) {
                            throw new Error('Request failed');
                        }
                        return response.json();
                    })
                    .then((payload) => {
                        if (payload.status !== 'ok') {
                            throw new Error(payload.error || 'Unable to update playlist.');
                        }
                        item.remove();
                        updateTrackPositions();
                        setTrackCount(payload.track_count || 0);
                        pushMessage('success', 'Track removed from the playlist.');
                    })
                    .catch((error) => {
                        button.disabled = false;
                        pushMessage('error', error.message || 'Failed to remove track. Try again.');
                    });
            });
        }

        refreshDurations();
        if (trackList) {
            setTrackCount(trackList.querySelectorAll('.track-item').length);
        }

        // Song search functionality
        const searchInput = document.getElementById('song-search-input');
        const searchTrigger = document.getElementById('song-search-trigger');
        const chipButtons = document.querySelectorAll('.chip-button[data-target-input]');

        if (chipButtons.length) {
            chipButtons.forEach((button) => {
                button.addEventListener('click', () => {
                    const targetId = button.dataset.targetInput;
                    const searchTerm = (button.dataset.searchTerm || button.textContent || '').trim();
                    if (!targetId || !searchTerm) {
                        return;
                    }
                    const input = document.getElementById(targetId);
                    if (!input) {
                        return;
                    }
                    input.value = searchTerm;
                    input.dispatchEvent(new Event('input', { bubbles: true }));
                    input.focus();
                });
            });
        }

        const searchResults = document.getElementById('search-results');
        if (searchInput && searchResults) {
            const searchUrl = searchInput.dataset.searchUrl;
            const addUrl = searchInput.dataset.addUrl;
            const cacheKey = searchInput.dataset.cacheKey;
            let searchTimeout = null;

            function hideSearchResults() {
                searchResults.style.display = 'none';
                searchResults.innerHTML = '';
            }

            function showSearchResults() {
                searchResults.style.display = 'block';
            }

            function createTrackElement(track) {
                const li = document.createElement('li');
                li.className = 'search-result-item';
                li.dataset.trackId = track.id;

                const trackDiv = document.createElement('div');
                trackDiv.className = 'search-result-track';

                if (track.album_image_url) {
                    const img = document.createElement('img');
                    img.src = track.album_image_url;
                    img.alt = `Album art for ${track.name}`;
                    img.className = 'search-result-art';
                    trackDiv.appendChild(img);
                } else {
                    const placeholder = document.createElement('div');
                    placeholder.className = 'search-result-art search-result-art--placeholder';
                    placeholder.textContent = track.name.charAt(0);
                    trackDiv.appendChild(placeholder);
                }

                const metaDiv = document.createElement('div');
                metaDiv.className = 'search-result-meta';

                const nameSpan = document.createElement('span');
                nameSpan.className = 'search-result-name';
                nameSpan.textContent = track.name;
                metaDiv.appendChild(nameSpan);

                const artistsSpan = document.createElement('span');
                artistsSpan.className = 'search-result-artists';
                artistsSpan.textContent = track.artists;
                metaDiv.appendChild(artistsSpan);

                trackDiv.appendChild(metaDiv);

                const addButton = document.createElement('button');
                addButton.className = 'search-result-add';
                addButton.textContent = '+ Add';
                addButton.type = 'button';
                trackDiv.appendChild(addButton);

                li.appendChild(trackDiv);
                return li;
            }

            function performSearch(query) {
                if (query.length < 2) {
                    hideSearchResults();
                    return;
                }

                fetch(`${searchUrl}?q=${encodeURIComponent(query)}`, {
                    method: 'GET',
                    credentials: 'same-origin',
                })
                    .then((response) => {
                        if (!response.ok) {
                            throw new Error('Search failed');
                        }
                        return response.json();
                    })
                    .then((data) => {
                        if (data.error) {
                            throw new Error(data.error);
                        }

                        searchResults.innerHTML = '';
                        if (data.results && data.results.length > 0) {
                            const ul = document.createElement('ul');
                            ul.className = 'search-result-list';
                            data.results.forEach((track) => {
                                const li = createTrackElement(track);
                                ul.appendChild(li);
                            });
                            searchResults.appendChild(ul);
                            showSearchResults();
                        } else {
                            const noResults = document.createElement('div');
                            noResults.className = 'search-no-results';
                            noResults.textContent = 'No songs found';
                            searchResults.appendChild(noResults);
                            showSearchResults();
                        }
                    })
                    .catch((error) => {
                        searchResults.innerHTML = '';
                        const errorDiv = document.createElement('div');
                        errorDiv.className = 'search-error';
                        errorDiv.textContent = error.message || 'Search failed. Try again.';
                        searchResults.appendChild(errorDiv);
                        showSearchResults();
                    });
            }

            searchInput.addEventListener('input', (event) => {
                const query = event.target.value.trim();
                if (searchTimeout) {
                    clearTimeout(searchTimeout);
                }
                searchTimeout = setTimeout(() => {
                    performSearch(query);
                }, 300);
            });

            searchInput.addEventListener('blur', () => {
                // Delay hiding to allow click on results
                setTimeout(() => {
                    hideSearchResults();
                }, 200);
            });

            searchInput.addEventListener('focus', () => {
                const query = searchInput.value.trim();
                if (query.length >= 2 && searchResults.innerHTML) {
                    showSearchResults();
                }
            });

            if (searchTrigger) {
                searchTrigger.addEventListener('click', () => {
                    const query = searchInput.value.trim();
                    performSearch(query);
                    searchInput.focus();
                });
            }

            searchResults.addEventListener('click', (event) => {
                const button = event.target.closest('.search-result-add');
                if (!button) {
                    return;
                }

                const item = button.closest('.search-result-item');
                if (!item) {
                    return;
                }

                const trackId = item.dataset.trackId;
                if (!trackId) {
                    return;
                }

                button.disabled = true;
                button.textContent = 'Adding...';

                fetch(addUrl, {
                    method: 'POST',
                    headers: {
                        'Content-Type': 'application/json',
                        'X-CSRFToken': getCsrfToken(),
                    },
                    credentials: 'same-origin',
                    body: JSON.stringify({
                        cache_key: cacheKey,
                        track_id: trackId,
                    }),
                })
                    .then((response) => {
                        if (!response.ok) {
                            return response.json().then(data => {
                                throw new Error(data.error || 'Failed to add track');
                            });
                        }
                        return response.json();
                    })
                    .then((data) => {
                        if (data.status !== 'ok') {
                            throw new Error(data.error || 'Failed to add track');
                        }

                        // Add track to the track list
                        if (trackList && data.track) {
                            const existingCount = trackList.querySelectorAll('.track-item').length;
                            const trackItem = document.createElement('li');
                            trackItem.className = 'track-item';
                            trackItem.dataset.trackId = data.track.id;
                            trackItem.dataset.position = String(existingCount);

                            const track = data.track;
                            const durationFormatted = formatDuration(track.duration_ms || 0);
                            const fallbackInitial = (track.name || '?').charAt(0);

                            trackItem.innerHTML = `
                                <div class="track-position">#${existingCount + 1}</div>
                                <div class="track-artwork">
                                    ${track.album_image_url
                                        ? `<img src="${track.album_image_url}" alt="Album artwork for ${track.name}">`
                                        : fallbackInitial}
                                </div>
                                <div class="track-info">
                                    <span class="track-name">${track.name}</span>
                                    <span class="track-artist">${track.artists}</span>
                                    ${track.album_name ? `<span class="track-album">${track.album_name}</span>` : ''}
                                </div>
                                <div class="track-meta">
                                    <span class="track-duration" data-duration-ms="${track.duration_ms || 0}">${durationFormatted}</span>
                                    <button type="button" class="remove-track-button">Remove</button>
                                </div>
                            `;

                            trackList.appendChild(trackItem);
                            updateTrackPositions();
                            setTrackCount(data.track_count || trackList.querySelectorAll('.track-item').length);
                        }

                        pushMessage('success', `Added "${data.track.name}" to playlist`);
                        button.textContent = 'Added!';
                        searchInput.value = '';
                        hideSearchResults();

                        setTimeout(() => {
                            button.disabled = false;
                            button.textContent = '+ Add';
                        }, 2000);
                    })
                    .catch((error) => {
                        button.disabled = false;
                        button.textContent = '+ Add';
                        pushMessage('error', error.message || 'Failed to add track. Try again.');
                    });
            });

            // Close search results when clicking outside
            document.addEventListener('click', (event) => {
                if (!searchInput.contains(event.target) && !searchResults.contains(event.target)) {
                    hideSearchResults();
                }
            });
        }

        const genreToggle = document.querySelector('.genre-toggle');
        const remainingGenreList = document.querySelector('[data-genre-list="remaining"]');
        if (genreToggle && remainingGenreList) {
            genreToggle.addEventListener('click', () => {
                const expanded = genreToggle.getAttribute('aria-expanded') === 'true';
                genreToggle.setAttribute('aria-expanded', String(!expanded));
                remainingGenreList.classList.toggle('genre-legend--hidden', expanded);
                genreToggle.textContent = expanded ? 'Show All Genres' : 'Hide Genres';
            });
        }

        // Remix Modal Handler
        document.addEventListener('DOMContentLoaded', function() {
            // const remixButton = document.getElementById('remix-button');
            // const remixOverlay = document.getElementById('remix-overlay');
            const modalOverlay = document.getElementById('remix-modal-overlay');
            const modalClose = document.getElementById('remix-modal-close');
            const modalCancel = document.getElementById('remix-modal-cancel');
            const modalSubmit = document.getElementById('remix-modal-submit');
            const promptInput = document.getElementById('remix-prompt-input');
            // const targetCountInput = document.getElementById('remix-target-count-input');
            const trackCount = document.getElementById('track-count');

            // Initialize target count with current playlist size
            // if (trackCount) {
            //     targetCountInput.value = trackCount.textContent;
            // }


            // Open modal when remix button is clicked
            remixButton.addEventListener('click', function(e) {
                e.preventDefault();
                modalOverlay.classList.remove('hidden');
                promptInput.focus();
            });

            // Close modal functions
            function closeModal() {
                modalOverlay.classList.add('hidden');
            }

            // Close button
            modalClose.addEventListener('click', closeModal);

            // Cancel button
            modalCancel.addEventListener('click', closeModal);

            // Close when clicking outside the modal
            modalOverlay.addEventListener('click', function(e) {
                if (e.target === modalOverlay) {
                    closeModal();
                }
            });

            // Submit remix form
            modalSubmit.addEventListener('click', function(e) {
                e.preventDefault();

                const prompt = promptInput.value.trim();
                // Derive target count from current playlist size
                const targetCount = trackCount ? trackCount.textContent : '50';


                // Validation
                if (!prompt) {
                    alert('Please enter a remix prompt');
                    return;
                }


                // if (!targetCount || parseInt(targetCount) < 1) {
                //     alert('Please enter a valid number of songs');
                //     return;
                // }


                // Show progress bar overlay and start animation
                remixOverlay.classList.add('visible');
                resetRemixProgress();
                startRemixProgress();

                // Create and submit form with POST data
                const form = document.createElement('form');
                form.method = 'POST';
                form.action = window.location.href; // Post to same URL

<<<<<<< HEAD
                // Add CSRF token if it exists
                const csrfToken = document.querySelector('[name="csrfmiddlewaretoken"]');
                if (csrfToken) {
                    const csrfInput = document.createElement('input');
                    csrfInput.type = 'hidden';
                    csrfInput.name = 'csrfmiddlewaretoken';
                    csrfInput.value = csrfToken.value;
                    form.appendChild(csrfInput);
                }

                // Add prompt field
                const promptField = document.createElement('input');
                promptField.type = 'hidden';
                promptField.name = 'prompt';
                promptField.value = prompt;
                form.appendChild(promptField);

                // Add target_count field
                const targetCountField = document.createElement('input');
                targetCountField.type = 'hidden';
                targetCountField.name = 'target_count';
                targetCountField.value = targetCount;
                form.appendChild(targetCountField);

                // Submit the form
                document.body.appendChild(form);
                form.submit();
            });

            // Allow Enter key to submit from inputs
            promptInput.addEventListener('keypress', function(e) {
                if (e.key === 'Enter' && e.ctrlKey) {
                    modalSubmit.click();
                }
            });


            // targetCountInput.addEventListener('keypress', function(e) {
            //     if (e.key === 'Enter') {
            //         modalSubmit.click();
            //     }
            // });
        });
=======
            const genreToggle = document.querySelector('.genre-toggle');
            const remainingGenreList = document.querySelector('[data-genre-list="remaining"]');
            if (genreToggle && remainingGenreList) {
                genreToggle.addEventListener('click', () => {
                    const expanded = genreToggle.getAttribute('aria-expanded') === 'true';
                    genreToggle.setAttribute('aria-expanded', String(!expanded));
                    remainingGenreList.classList.toggle('genre-legend--hidden', expanded);
                    genreToggle.textContent = expanded ? 'Show All Genres' : 'Hide Genres';
                });
            }

            // Cover image generation functionality
            const coverButton = document.getElementById('generate-cover-button');
            const coverModalOverlay = document.getElementById('cover-modal-overlay');
            const coverModalClose = document.getElementById('cover-modal-close');
            const coverCancelButton = document.getElementById('cover-cancel-button');
            const coverGenerateButton = document.getElementById('cover-generate-button');
            const coverPromptInput = document.getElementById('cover-prompt-input');
            const coverInputSection = document.getElementById('cover-input-section');
            const coverLoadingSection = document.getElementById('cover-loading-section');
            const coverResultSection = document.getElementById('cover-result-section');
            const coverErrorSection = document.getElementById('cover-error-section');
            const coverImagePreview = document.getElementById('cover-image-preview');
            const coverPromptUsed = document.getElementById('cover-prompt-used');
            const coverUseButton = document.getElementById('cover-use-button');
            const coverStatusMessage = document.getElementById('cover-status-message');
            const coverRegenerateButton = document.getElementById('cover-regenerate-button');
            const coverErrorMessage = document.getElementById('cover-error-message');
            const coverErrorRetryButton = document.getElementById('cover-error-retry-button');
            const coverGenerateUrl = "{% url 'recommender:generate_cover_image' %}";
            const coverCacheUrl = "{% url 'recommender:cache_cover_image' %}";
            let currentCoverImageUrl = null;
            const heroCoverContainer = document.getElementById('hero-cover-image-container');
            const heroCoverImage = document.getElementById('hero-cover-image');
            const heroCoverRemove = document.getElementById('hero-cover-remove');

            function showHeroCoverImage(imageUrl) {
                if (heroCoverImage && heroCoverContainer) {
                    heroCoverImage.src = imageUrl;
                    heroCoverContainer.style.display = 'block';
                }
            }

            function hideHeroCoverImage() {
                if (heroCoverContainer) {
                    heroCoverContainer.style.display = 'none';
                }
                if (heroCoverImage) {
                    heroCoverImage.src = '';
                }
            }

            function showCoverModal() {
                console.log('showCoverModal called', coverModalOverlay);
                if (coverModalOverlay) {
                    console.log('Adding visible class to modal');
                    coverModalOverlay.classList.add('visible');
                    resetCoverModal();
                } else {
                    console.error('Cover modal overlay not found');
                }
            }

            function hideCoverModal() {
                if (coverModalOverlay) {
                    coverModalOverlay.classList.remove('visible');
                }
            }

            function resetCoverModal() {
                if (coverPromptInput) {
                    coverPromptInput.value = '';
                }
                if (coverInputSection) {
                    coverInputSection.style.display = 'block';
                }
                if (coverLoadingSection) {
                    coverLoadingSection.style.display = 'none';
                }
                if (coverResultSection) {
                    coverResultSection.style.display = 'none';
                }
                if (coverErrorSection) {
                    coverErrorSection.style.display = 'none';
                }
            }

            function showCoverLoading() {
                if (coverInputSection) {
                    coverInputSection.style.display = 'none';
                }
                if (coverLoadingSection) {
                    coverLoadingSection.style.display = 'block';
                }
                if (coverResultSection) {
                    coverResultSection.style.display = 'none';
                }
                if (coverErrorSection) {
                    coverErrorSection.style.display = 'none';
                }
            }

            function showCoverResult(imageUrl, promptUsed) {
                currentCoverImageUrl = imageUrl;
                if (coverInputSection) {
                    coverInputSection.style.display = 'none';
                }
                if (coverLoadingSection) {
                    coverLoadingSection.style.display = 'none';
                }
                if (coverResultSection) {
                    coverResultSection.style.display = 'block';
                }
                if (coverErrorSection) {
                    coverErrorSection.style.display = 'none';
                }
                if (coverImagePreview) {
                    coverImagePreview.src = imageUrl;
                }
                if (coverPromptUsed && promptUsed) {
                    coverPromptUsed.textContent = `Prompt: "${promptUsed}"`;
                }
                if (coverStatusMessage) {
                    coverStatusMessage.style.display = 'none';
                }
            }

            function showCoverError(error) {
                if (coverInputSection) {
                    coverInputSection.style.display = 'none';
                }
                if (coverLoadingSection) {
                    coverLoadingSection.style.display = 'none';
                }
                if (coverResultSection) {
                    coverResultSection.style.display = 'none';
                }
                if (coverErrorSection) {
                    coverErrorSection.style.display = 'block';
                }
                if (coverErrorMessage) {
                    coverErrorMessage.textContent = error || 'An error occurred while generating the cover.';
                }
            }

            function generateCover() {
                const prompt = coverPromptInput ? coverPromptInput.value.trim() : '';
                const cacheKey = trackList ? trackList.dataset.cacheKey : null;

                if (!cacheKey) {
                    showCoverError('Session expired. Please refresh the page.');
                    return;
                }

                showCoverLoading();

                fetch(coverGenerateUrl, {
                    method: 'POST',
                    headers: {
                        'Content-Type': 'application/json',
                        'X-CSRFToken': getCsrfToken(),
                    },
                    credentials: 'same-origin',
                    body: JSON.stringify({
                        cache_key: cacheKey,
                        prompt: prompt,
                    }),
                })
                    .then((response) => {
                        if (!response.ok) {
                            return response.json().then(data => {
                                throw new Error(data.error || 'Failed to generate cover');
                            });
                        }
                        return response.json();
                    })
                    .then((data) => {
                        if (data.status === 'ok' && data.image_url) {
                            showCoverResult(data.image_url, data.prompt_used);
                        } else {
                            throw new Error(data.error || 'No image URL returned');
                        }
                    })
                    .catch((error) => {
                        showCoverError(error.message || 'Failed to generate cover. Please try again.');
                    });
            }

            function useCoverImage() {
                const cacheKey = trackList ? trackList.dataset.cacheKey : null;

                if (!cacheKey) {
                    showCoverError('Session expired. Please refresh the page.');
                    return;
                }

                if (!currentCoverImageUrl) {
                    showCoverError('No image available. Please generate a cover first.');
                    return;
                }

                if (coverUseButton) {
                    coverUseButton.disabled = true;
                    coverUseButton.textContent = 'Saving...';
                }

                fetch(coverCacheUrl, {
                    method: 'POST',
                    headers: {
                        'Content-Type': 'application/json',
                        'X-CSRFToken': getCsrfToken(),
                    },
                    credentials: 'same-origin',
                    body: JSON.stringify({
                        cache_key: cacheKey,
                        image_url: currentCoverImageUrl,
                    }),
                })
                    .then((response) => {
                        if (!response.ok) {
                            return response.json().then(data => {
                                throw new Error(data.error || 'Failed to cache cover image');
                            });
                        }
                        return response.json();
                    })
                    .then((data) => {
                        if (data.status === 'ok') {
                            if (coverUseButton) {
                                coverUseButton.textContent = 'Used!';
                            }
                            if (coverStatusMessage) {
                                coverStatusMessage.style.display = 'block';
                            }
                            // Show the cover image in the hero section
                            showHeroCoverImage(currentCoverImageUrl);
                            setTimeout(() => {
                                hideCoverModal();
                            }, 1500);
                        } else {
                            throw new Error(data.error || 'Failed to cache image');
                        }
                    })
                    .catch((error) => {
                        if (coverUseButton) {
                            coverUseButton.disabled = false;
                            coverUseButton.textContent = 'Use Image';
                        }
                        showCoverError(error.message || 'Failed to save cover image. Please try again.');
                    });
            }

            if (coverButton) {
                coverButton.addEventListener('click', (event) => {
                    event.preventDefault();
                    event.stopPropagation();
                    console.log('Generate Cover button clicked');
                    showCoverModal();
                });
            } else {
                console.warn('Generate Cover button not found');
            }

            if (coverModalClose) {
                coverModalClose.addEventListener('click', hideCoverModal);
            }

            if (coverCancelButton) {
                coverCancelButton.addEventListener('click', hideCoverModal);
            }

            if (coverGenerateButton) {
                coverGenerateButton.addEventListener('click', generateCover);
            }

            if (coverRegenerateButton) {
                coverRegenerateButton.addEventListener('click', resetCoverModal);
            }

            if (coverErrorRetryButton) {
                coverErrorRetryButton.addEventListener('click', resetCoverModal);
            }

            if (coverUseButton) {
                coverUseButton.addEventListener('click', useCoverImage);
            }

            if (heroCoverRemove) {
                heroCoverRemove.addEventListener('click', () => {
                    const cacheKey = trackList ? trackList.dataset.cacheKey : null;
                    if (!cacheKey) {
                        return;
                    }

                    // Clear the cached cover image
                    fetch(coverCacheUrl, {
                        method: 'POST',
                        headers: {
                            'Content-Type': 'application/json',
                            'X-CSRFToken': getCsrfToken(),
                        },
                        credentials: 'same-origin',
                        body: JSON.stringify({
                            cache_key: cacheKey,
                            image_url: '',  // Empty string clears the image
                        }),
                    })
                        .then((response) => {
                            if (response.ok) {
                                hideHeroCoverImage();
                                currentCoverImageUrl = null;
                            }
                        })
                        .catch((error) => {
                            console.error('Failed to remove cover image:', error);
                        });
                });
            }

            if (coverModalOverlay) {
                coverModalOverlay.addEventListener('click', (event) => {
                    if (event.target === coverModalOverlay) {
                        hideCoverModal();
                    }
                });
            }
        })();
>>>>>>> 1b640f98
    </script>
    <!-- Remix Modal Overlay -->
    <div id="remix-modal-overlay" class="remix-modal-overlay hidden">
        <div class="remix-modal">
            <div class="remix-modal__header">
                <h2>Remix Your Playlist</h2>
                <button type="button" class="remix-modal__close" id="remix-modal-close" aria-label="Close modal">×</button>
            </div>
            <div class="remix-modal__body">
                <div class="remix-form-group">
                    <label for="remix-prompt-input" class="remix-form-label">Remix Prompt</label>
                    <textarea
                        id="remix-prompt-input"
                        class="remix-form-input remix-form-textarea"
                        placeholder="Describe the vibe, genre, or direction you want for your remix..."
                        rows="3"></textarea>
                </div>
                <!-- Target count input commented out while maintaining functionality -->
                <!-- <div class="remix-form-group">
                    <label for="remix-target-count-input" class="remix-form-label">Number of Songs</label>
                    <input
                        type="number"
                        id="remix-target-count-input"
                        class="remix-form-input"
                        min="1"
                        max="500"
                        placeholder="Number of songs">
                </div> -->
            </div>
            <div class="remix-modal__footer">
                <button type="button" class="btn btn-outline" id="remix-modal-cancel">Cancel</button>
                <button type="button" class="btn btn-primary" id="remix-modal-submit">Start Remix</button>
            </div>
        </div>
    </div>

</body>
</html><|MERGE_RESOLUTION|>--- conflicted
+++ resolved
@@ -1506,7 +1506,6 @@
                 form.method = 'POST';
                 form.action = window.location.href; // Post to same URL
 
-<<<<<<< HEAD
                 // Add CSRF token if it exists
                 const csrfToken = document.querySelector('[name="csrfmiddlewaretoken"]');
                 if (csrfToken) {
@@ -1549,8 +1548,7 @@
             //         modalSubmit.click();
             //     }
             // });
-        });
-=======
+
             const genreToggle = document.querySelector('.genre-toggle');
             const remainingGenreList = document.querySelector('[data-genre-list="remaining"]');
             if (genreToggle && remainingGenreList) {
@@ -1877,8 +1875,7 @@
                     }
                 });
             }
-        })();
->>>>>>> 1b640f98
+        });
     </script>
     <!-- Remix Modal Overlay -->
     <div id="remix-modal-overlay" class="remix-modal-overlay hidden">
