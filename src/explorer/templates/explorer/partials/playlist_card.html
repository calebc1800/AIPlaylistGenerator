--- conflicted
+++ resolved
@@ -10,7 +10,6 @@
     <div class="playlist-info-compact">
         <div class="playlist-title">{{ playlist.playlist_name }}</div>
         <div class="playlist-meta">
-<<<<<<< HEAD
             <span class="creator-name">
                 👤 
                 <a href="#" 
@@ -22,13 +21,11 @@
             </span>
             <form method="POST" action="{% url 'like_playlist' playlist.playlist_id %}" class="like-form" style="display: inline;">
                 <button type="submit" class="like-button" data-playlist-id="{{ playlist.playlist_id }}">
-=======
             <span class="creator-name">👤 {{ playlist.creator_display_name }}</span>
             {% if user_id %}
             <form method="POST" action="/explorer/playlist/{{ user_id }}/{{ playlist.playlist_id }}/like/" class="like-form" style="display: inline;">
                 {% csrf_token %}
                 <button type="submit" class="like-button" data-user-id="{{ user_id }}" data-playlist-id="{{ playlist.playlist_id }}">
->>>>>>> b9574e74
                     <span class="likes-count">{{ playlist.like_count }}</span> 👍
                 </button>
             </form>
