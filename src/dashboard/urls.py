# src/dashboard/urls.py (update existing file)
from django.urls import path
from .views import (
<<<<<<< HEAD
    DashboardView, 
    UserStatsAPIView, 
    ListeningSuggestionsAPIView,
    toggle_follow,
    get_following_list,
    get_user_playlists
=======
    DashboardView,
    UserStatsAPIView,
    ListeningSuggestionsAPIView,
    RecommendedArtistsAPIView,
>>>>>>> b9574e74
)

app_name = 'dashboard'

urlpatterns = [
    path('', DashboardView.as_view(), name='dashboard'),
    path('api/user-stats/', UserStatsAPIView.as_view(), name='user-stats'),
    path('api/listening-suggestions/', ListeningSuggestionsAPIView.as_view(), name='listening-suggestions'),
<<<<<<< HEAD
    path('api/follow/toggle/', toggle_follow, name='toggle-follow'),
    path('api/following/', get_following_list, name='get-following'),
    path('api/user/<str:user_id>/playlists/', get_user_playlists, name='user-playlists'),
=======
    path('api/recommended-artists/', RecommendedArtistsAPIView.as_view(), name='recommended-artists'),
>>>>>>> b9574e74
]<|MERGE_RESOLUTION|>--- conflicted
+++ resolved
@@ -1,19 +1,16 @@
 # src/dashboard/urls.py (update existing file)
 from django.urls import path
 from .views import (
-<<<<<<< HEAD
     DashboardView, 
     UserStatsAPIView, 
     ListeningSuggestionsAPIView,
     toggle_follow,
     get_following_list,
     get_user_playlists
-=======
     DashboardView,
     UserStatsAPIView,
     ListeningSuggestionsAPIView,
     RecommendedArtistsAPIView,
->>>>>>> b9574e74
 )
 
 app_name = 'dashboard'
@@ -22,11 +19,9 @@
     path('', DashboardView.as_view(), name='dashboard'),
     path('api/user-stats/', UserStatsAPIView.as_view(), name='user-stats'),
     path('api/listening-suggestions/', ListeningSuggestionsAPIView.as_view(), name='listening-suggestions'),
-<<<<<<< HEAD
     path('api/follow/toggle/', toggle_follow, name='toggle-follow'),
     path('api/following/', get_following_list, name='get-following'),
     path('api/user/<str:user_id>/playlists/', get_user_playlists, name='user-playlists'),
-=======
+]
     path('api/recommended-artists/', RecommendedArtistsAPIView.as_view(), name='recommended-artists'),
->>>>>>> b9574e74
 ]