--- conflicted
+++ resolved
@@ -1331,7 +1331,6 @@
         text-align: center;
     }
 }
-<<<<<<< HEAD
 
 .users-grid {
     display: grid;
@@ -1775,7 +1774,6 @@
    padding compensation here so layout doesn't shift when modals are opened. */
 body.modal-open {
     padding-right: var(--scrollbar-width, 0);
-=======
 .artist-card-body {
     display: flex;
     flex-direction: column;
@@ -1804,5 +1802,4 @@
 .artist-generate-btn:hover {
     border-color: rgba(255, 255, 255, 0.45);
     background: rgba(255, 255, 255, 0.12);
->>>>>>> b9574e74
 }