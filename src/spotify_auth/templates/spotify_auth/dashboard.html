--- conflicted
+++ resolved
@@ -2,845 +2,51 @@
 <html lang="en">
 <head>
     <meta charset="UTF-8">
-    <meta name="viewport" content="width=device-width, initial-scale=1.0">
-    <title>Dashboard</title>
+    <meta http-equiv="refresh" content="0; url={% url 'dashboard:dashboard' %}">
+    <title>Redirecting…</title>
     <style>
-        * {
-            margin: 0;
-            padding: 0;
-            box-sizing: border-box;
-        }
-
         body {
-            font-family: -apple-system, BlinkMacSystemFont, 'Segoe UI', Roboto, Oxygen, Ubuntu, Cantarell, sans-serif;
-            background: #121212;
-            color: #fff;
-            min-height: 100vh;
-        }
-
-        .dashboard-container {
-            min-height: 100vh;
-            position: relative;
-            overflow-x: hidden;
-        }
-
-        .dashboard-container::before {
-            content: '';
-            position: fixed;
-            top: -50%;
-            left: -50%;
-            width: 200%;
-            height: 200%;
-            background: radial-gradient(circle at 20% 50%, rgba(2, 136, 209, 0.15) 0%, transparent 50%),
-                        radial-gradient(circle at 80% 80%, rgba(66, 165, 245, 0.1) 0%, transparent 50%);
-            animation: gradientShift 20s ease infinite;
-            pointer-events: none;
-            z-index: 0;
-        }
-
-        @keyframes gradientShift {
-            0%, 100% { transform: translate(0, 0) rotate(0deg); }
-            50% { transform: translate(10%, 10%) rotate(180deg); }
-        }
-
-        .header {
-            position: sticky;
-            top: 0;
-            z-index: 100;
-            background: rgba(18, 18, 18, 0.95);
-            backdrop-filter: blur(20px);
-            border-bottom: 1px solid rgba(255, 255, 255, 0.1);
-        }
-
-        .top-bar {
-            display: flex;
-            justify-content: space-between;
-            align-items: center;
-            padding: 20px 40px;
-            max-width: 1400px;
-            margin: 0 auto;
-        }
-
-        .logo {
-            font-size: 1.5rem;
-            font-weight: 700;
-            background: linear-gradient(135deg, #0288D1 0%, #42a5f5 100%);
-            -webkit-background-clip: text;
-            -webkit-text-fill-color: transparent;
-            background-clip: text;
-        }
-
-        .auth-section {
-            display: flex;
-            align-items: center;
-            gap: 15px;
-        }
-
-        .user-greeting {
-            color: #b3b3b3;
-            font-size: 0.9rem;
-            font-weight: 500;
-        }
-
-        .spotify-button {
-            display: inline-flex;
-            align-items: center;
-            gap: 8px;
-            background: linear-gradient(135deg, #0288D1 0%, #42a5f5 100%);
-            color: white;
-            padding: 10px 24px;
-            border-radius: 50px;
-            text-decoration: none;
-            font-weight: 600;
-            font-size: 0.9rem;
-            transition: all 0.3s ease;
-            box-shadow: 0 4px 20px rgba(2, 136, 209, 0.4);
-            border: none;
-            cursor: pointer;
-        }
-
-        .spotify-button:hover {
-            transform: translateY(-2px);
-            box-shadow: 0 6px 30px rgba(2, 136, 209, 0.6);
-        }
-
-        .btn-secondary {
-            background: rgba(255, 255, 255, 0.1);
-            color: #fff;
-            border: 1px solid rgba(255, 255, 255, 0.2);
-            padding: 10px 24px;
-            border-radius: 50px;
-            text-decoration: none;
-            font-weight: 600;
-            font-size: 0.9rem;
-            transition: all 0.3s ease;
-            cursor: pointer;
-        }
-
-        .btn-secondary:hover {
-            background: rgba(255, 255, 255, 0.15);
-            transform: translateY(-2px);
-        }
-
-        .spotify-icon {
-            width: 20px;
-            height: 20px;
-        }
-
-        .nav-tabs {
-            display: flex;
-            justify-content: center;
-            gap: 8px;
-            padding: 0 40px 20px;
-            max-width: 1400px;
-            margin: 0 auto;
-        }
-
-        .tab {
-            padding: 12px 32px;
-            background: transparent;
-            border: none;
-            color: #b3b3b3;
-            font-size: 1rem;
-            font-weight: 600;
-            cursor: pointer;
-            border-radius: 8px;
-            transition: all 0.3s ease;
-            position: relative;
-        }
-
-        .tab:hover {
-            color: #fff;
-            background: rgba(255, 255, 255, 0.05);
-        }
-
-        .tab.active {
-            color: #fff;
-            background: rgba(2, 136, 209, 0.15);
-        }
-
-        .tab.active::after {
-            content: '';
-            position: absolute;
-            bottom: -20px;
-            left: 50%;
-            transform: translateX(-50%);
-            width: 60%;
-            height: 3px;
-            background: linear-gradient(90deg, transparent, #0288D1, transparent);
-            border-radius: 2px;
-        }
-
-        .main-content {
-            position: relative;
-            z-index: 1;
-            max-width: 1400px;
-            margin: 0 auto;
-            padding: 60px 40px 140px;
-        }
-
-        .tab-content {
-            display: none;
-            animation: fadeIn 0.4s ease;
-        }
-
-        .tab-content.active {
-            display: block;
-        }
-
-        @keyframes fadeIn {
-            from {
-                opacity: 0;
-                transform: translateY(20px);
-            }
-            to {
-                opacity: 1;
-                transform: translateY(0);
-            }
-        }
-
-        .section-title {
-            font-size: 2rem;
-            font-weight: 700;
-            margin-bottom: 30px;
-            color: #fff;
-            display: flex;
-            align-items: center;
-            gap: 12px;
-        }
-
-        .section-title::before {
-            content: '';
-            width: 4px;
-            height: 32px;
-            background: linear-gradient(180deg, #0288D1 0%, #42a5f5 100%);
-            border-radius: 2px;
-        }
-
-        .playlists-grid {
-            display: grid;
-            grid-template-columns: repeat(auto-fill, minmax(220px, 1fr));
-            gap: 24px;
-        }
-
-        .playlist-card {
-            background: rgba(40, 40, 40, 0.5);
-            border-radius: 12px;
-            padding: 16px;
-            transition: all 0.3s ease;
-            cursor: pointer;
-            border: 1px solid rgba(255, 255, 255, 0.05);
-        }
-
-        .playlist-card:hover {
-            background: rgba(40, 40, 40, 0.8);
-            transform: translateY(-4px);
-            box-shadow: 0 8px 24px rgba(0, 0, 0, 0.4);
-        }
-
-        .playlist-image {
-            width: 100%;
-            aspect-ratio: 1;
-            background: linear-gradient(135deg, #0288D1, #42a5f5);
-            border-radius: 8px;
-            margin-bottom: 12px;
+            font-family: -apple-system, BlinkMacSystemFont, "Segoe UI", Roboto, Oxygen, Ubuntu, Cantarell, sans-serif;
+            background-color: #121212;
+            color: #f5f5f5;
             display: flex;
             align-items: center;
             justify-content: center;
-            font-size: 3rem;
-            overflow: hidden;
+            min-height: 100vh;
+            margin: 0;
         }
-
-        .playlist-image img {
-            width: 100%;
-            height: 100%;
-            object-fit: cover;
+        .message {
+            text-align: center;
+            max-width: 420px;
+            padding: 32px;
+            border-radius: 16px;
+            background: rgba(255, 255, 255, 0.05);
+            border: 1px solid rgba(255, 255, 255, 0.1);
+            box-shadow: 0 18px 60px rgba(0, 0, 0, 0.35);
         }
-
-        .playlist-title {
-            font-size: 1rem;
-            font-weight: 600;
-            margin-bottom: 4px;
-            white-space: nowrap;
-            overflow: hidden;
-            text-overflow: ellipsis;
-        }
-
-        .playlist-meta {
-            font-size: 0.85rem;
-            color: #b3b3b3;
-        }
-
-        .welcome-card {
-            background: linear-gradient(135deg, rgba(2, 136, 209, 0.1), rgba(66, 165, 245, 0.05));
-            border-radius: 16px;
-            padding: 60px 40px;
-            text-align: center;
-            border: 1px solid rgba(2, 136, 209, 0.2);
-            margin-bottom: 40px;
-        }
-
-        .welcome-card h2 {
-            font-size: 2.5rem;
-            margin-bottom: 16px;
-            background: linear-gradient(135deg, #0288D1 0%, #42a5f5 100%);
-            -webkit-background-clip: text;
-            -webkit-text-fill-color: transparent;
-            background-clip: text;
-        }
-
-        .welcome-card p {
-            font-size: 1.2rem;
-            color: #b3b3b3;
-            max-width: 600px;
-            margin: 0 auto 30px;
-        }
-
-        .feature-grid {
-            display: grid;
-            grid-template-columns: repeat(auto-fit, minmax(280px, 1fr));
-            gap: 24px;
-            margin-top: 40px;
-        }
-
-        .feature-card {
-            background: rgba(40, 40, 40, 0.5);
-            border-radius: 12px;
-            padding: 32px;
-            border: 1px solid rgba(255, 255, 255, 0.05);
-            transition: all 0.3s ease;
-        }
-
-        .feature-card:hover {
-            background: rgba(40, 40, 40, 0.8);
-            transform: translateY(-4px);
-            border-color: rgba(2, 136, 209, 0.3);
-        }
-
-        .feature-icon {
-            font-size: 2.5rem;
-            margin-bottom: 16px;
-        }
-
-        .feature-card h3 {
-            font-size: 1.3rem;
+        .message h1 {
+            font-size: 1.6rem;
             margin-bottom: 12px;
             color: #42a5f5;
         }
-
-        .feature-card p {
+        .message p {
             color: #b3b3b3;
-            line-height: 1.6;
+            line-height: 1.5;
         }
-
-        .stat-card {
-            background: linear-gradient(135deg, #0288D1 0%, #42a5f5 100%);
-            color: white;
-            border-radius: 12px;
-            padding: 32px;
-            text-align: center;
-            border: 1px solid rgba(255, 255, 255, 0.1);
+        .message a {
+            color: #42a5f5;
+            text-decoration: none;
+            font-weight: 600;
         }
-
-        .stat-value {
-            font-size: 2.5rem;
-            font-weight: 700;
-            margin-bottom: 10px;
-        }
-
-        .stat-label {
-            font-size: 1rem;
-            opacity: 0.9;
-        }
-
-        .last-song-card {
-            background: rgba(40, 40, 40, 0.5);
-            border-radius: 12px;
-            padding: 30px;
-            display: flex;
-            gap: 25px;
-            align-items: center;
-            border: 1px solid rgba(255, 255, 255, 0.05);
-            margin-top: 30px;
-        }
-
-        .album-art {
-            width: 150px;
-            height: 150px;
-            border-radius: 8px;
-            object-fit: cover;
-            box-shadow: 0 8px 20px rgba(0, 0, 0, 0.4);
-        }
-
-        .song-details {
-            flex: 1;
-        }
-
-        .song-name {
-            font-size: 1.5rem;
-            font-weight: 600;
-            color: #fff;
-            margin-bottom: 10px;
-        }
-
-        .song-artist {
-            font-size: 1.1rem;
-            color: #b3b3b3;
-            margin-bottom: 5px;
-        }
-
-        .song-album {
-            font-size: 0.95rem;
-            color: #808080;
-        }
-
-        .info-card {
-            background: rgba(40, 40, 40, 0.5);
-            border-radius: 12px;
-            padding: 25px;
-            margin-bottom: 20px;
-            border: 1px solid rgba(255, 255, 255, 0.05);
-        }
-
-        .info-row {
-            display: flex;
-            padding: 15px 0;
-            border-bottom: 1px solid rgba(255, 255, 255, 0.05);
-        }
-
-        .info-row:last-child {
-            border-bottom: none;
-        }
-
-        .info-label {
-            font-weight: 600;
-            color: #fff;
-            min-width: 140px;
-        }
-
-        .info-value {
-            color: #b3b3b3;
-        }
-
-        .logout-btn {
-            background: #e74c3c;
-            color: white;
-            padding: 12px 30px;
-            border-radius: 50px;
-            font-weight: 600;
-            border: none;
-            cursor: pointer;
-            font-size: 1rem;
-            transition: all 0.3s ease;
-        }
-
-        .logout-btn:hover {
-            background: #c0392b;
-            transform: translateY(-2px);
-            box-shadow: 0 6px 20px rgba(231, 76, 60, 0.4);
-        }
-
-        .empty-state {
-            text-align: center;
-            color: #808080;
-            font-size: 1.2rem;
-            padding: 80px 20px;
-            font-style: italic;
-        }
-
-        .search-footer {
-            position: fixed;
-            bottom: 0;
-            left: 0;
-            right: 0;
-            background: rgba(18, 18, 18, 0.95);
-            backdrop-filter: blur(20px);
-            border-top: 1px solid rgba(255, 255, 255, 0.1);
-            padding: 20px;
-            z-index: 100;
-            box-shadow: 0 -4px 20px rgba(0, 0, 0, 0.3);
-        }
-
-        .search-form {
-            max-width: 800px;
-            margin: 0 auto;
-        }
-
-        .search-container {
-            display: flex;
-            gap: 12px;
-            align-items: center;
-            background: rgba(40, 40, 40, 0.8);
-            border-radius: 50px;
-            padding: 8px 8px 8px 24px;
-            border: 2px solid rgba(255, 255, 255, 0.1);
-            transition: all 0.3s ease;
-        }
-
-        .search-container:focus-within {
-            border-color: #0288D1;
-            background: rgba(40, 40, 40, 1);
-            box-shadow: 0 0 0 4px rgba(2, 136, 209, 0.1);
-        }
-
-        .search-input {
-            flex: 1;
-            background: transparent;
-            border: none;
-            color: #fff;
-            font-size: 1.05rem;
-            outline: none;
-            padding: 8px 0;
-        }
-
-        .search-input::placeholder {
-            color: #808080;
-        }
-
-        .search-btn {
-            background: linear-gradient(135deg, #0288D1 0%, #42a5f5 100%);
-            border: none;
-            width: 48px;
-            height: 48px;
-            border-radius: 50%;
-            font-size: 1.3rem;
-            cursor: pointer;
-            transition: all 0.3s ease;
-            display: flex;
-            align-items: center;
-            justify-content: center;
-            box-shadow: 0 2px 10px rgba(2, 136, 209, 0.3);
-        }
-
-        .search-btn:hover {
-            transform: scale(1.1);
-            box-shadow: 0 4px 20px rgba(2, 136, 209, 0.5);
-        }
-
-        .search-btn:active {
-            transform: scale(0.95);
-        }
-
-        .create-form {
-            max-width: 600px;
-            margin: 0 auto;
-        }
-
-        .form-group {
-            margin-bottom: 25px;
-        }
-
-        .form-group label {
-            display: block;
-            font-weight: 600;
-            color: #fff;
-            margin-bottom: 10px;
-            font-size: 1rem;
-        }
-
-        .form-group input,
-        .form-group textarea {
-            width: 100%;
-            padding: 15px;
-            border-radius: 8px;
-            border: 2px solid rgba(255, 255, 255, 0.1);
-            background: rgba(40, 40, 40, 0.5);
-            color: #fff;
-            font-size: 1rem;
-            transition: all 0.3s ease;
-        }
-
-        .form-group input:focus,
-        .form-group textarea:focus {
-            outline: none;
-            border-color: #0288D1;
-            background: rgba(40, 40, 40, 0.8);
-        }
-
-        .form-group textarea {
-            min-height: 120px;
-            resize: vertical;
-        }
-
-        .create-btn {
-            background: linear-gradient(135deg, #0288D1 0%, #42a5f5 100%);
-            color: white;
-            padding: 15px 40px;
-            border-radius: 50px;
-            font-weight: 600;
-            border: none;
-            cursor: pointer;
-            font-size: 1.1rem;
-            transition: all 0.3s ease;
-            display: block;
-            margin: 30px auto 0;
-            box-shadow: 0 4px 20px rgba(2, 136, 209, 0.4);
-        }
-
-        .create-btn:hover {
-            transform: translateY(-2px);
-            box-shadow: 0 6px 30px rgba(2, 136, 209, 0.6);
-        }
-
-        @media (max-width: 768px) {
-            .top-bar {
-                padding: 15px 20px;
-                flex-wrap: wrap;
-                gap: 15px;
-            }
-
-            .logo {
-                font-size: 1.2rem;
-            }
-
-            .nav-tabs {
-                padding: 0 20px 15px;
-                overflow-x: auto;
-                justify-content: flex-start;
-                -webkit-overflow-scrolling: touch;
-            }
-
-            .tab {
-                padding: 10px 20px;
-                font-size: 0.9rem;
-                white-space: nowrap;
-            }
-
-            .main-content {
-                padding: 40px 20px 120px;
-            }
-
-            .section-title {
-                font-size: 1.5rem;
-            }
-
-            .playlists-grid {
-                grid-template-columns: repeat(auto-fill, minmax(160px, 1fr));
-                gap: 16px;
-            }
-
-            .welcome-card {
-                padding: 40px 24px;
-            }
-
-            .welcome-card h2 {
-                font-size: 1.8rem;
-            }
-
-            .feature-grid {
-                grid-template-columns: 1fr;
-            }
-
-            .last-song-card {
-                flex-direction: column;
-                text-align: center;
-            }
+        .message a:hover {
+            text-decoration: underline;
         }
     </style>
 </head>
 <body>
-    <div class="dashboard-container">
-        <header class="header">
-            <div class="top-bar">
-                <div class="logo">Dashboard</div>
-                <div class="auth-section">
-                    <span class="user-greeting">Welcome, {{ username }}!</span>
-                    {% if profile_url %}
-                    <a href="{{ profile_url }}" target="_blank" class="spotify-button">
-                        <svg class="spotify-icon" viewBox="0 0 24 24" fill="white">
-                            <path d="M12 0C5.4 0 0 5.4 0 12s5.4 12 12 12 12-5.4 12-12S18.66 0 12 0zm5.521 17.34c-.24.359-.66.48-1.021.24-2.82-1.74-6.36-2.101-10.561-1.141-.418.122-.779-.179-.899-.539-.12-.421.18-.78.54-.9 4.56-1.021 8.52-.6 11.64 1.32.42.18.479.659.301 1.02zm1.44-3.3c-.301.42-.841.6-1.262.3-3.239-1.98-8.159-2.58-11.939-1.38-.479.12-1.02-.12-1.14-.6-.12-.48.12-1.021.6-1.141C9.6 9.9 15 10.561 18.72 12.84c.361.181.54.78.241 1.2zm.12-3.36C15.24 8.4 8.82 8.16 5.16 9.301c-.6.179-1.2-.181-1.38-.721-.18-.601.18-1.2.72-1.381 4.26-1.26 11.28-1.02 15.721 1.621.539.3.719 1.02.419 1.56-.299.421-1.02.599-1.559.3z"/>
-                        </svg>
-                        View on Spotify
-                    </a>
-                    {% endif %}
-                </div>
-            </div>
-            <nav class="nav-tabs">
-                <button class="tab active" data-tab="explore">Explore</button>
-                <button class="tab" data-tab="create">Create</button>
-                <button class="tab" data-tab="stats">Stats</button>
-                <button class="tab" data-tab="account">Account</button>
-            </nav>
-        </header>
-
-        <main class="main-content">
-            <!-- Explore Tab -->
-            <div class="tab-content active" id="explore">
-                <h2 class="section-title">Explore Playlists</h2>
-                <div class="playlists-grid">
-                    {% if explore_playlists %}
-                        {% for playlist in explore_playlists %}
-                        <div class="playlist-card">
-                            <div class="playlist-image">
-                                {% if playlist.image_url %}
-                                <img src="{{ playlist.image_url }}" alt="{{ playlist.name }}">
-                                {% else %}
-                                🎵
-                                {% endif %}
-                            </div>
-                            <div class="playlist-title">{{ playlist.name }}</div>
-                            <div class="playlist-meta">
-                                <a href="{{ playlist.url }}" target="_blank" style="color: #42a5f5; text-decoration: none;">View on Spotify →</a>
-                            </div>
-                        </div>
-                        {% endfor %}
-                    {% else %}
-                        <div class="empty-state" style="grid-column: 1 / -1;">No playlists available to explore yet</div>
-                    {% endif %}
-                </div>
-            </div>
-
-            <!-- Create Tab -->
-            <div class="tab-content" id="create">
-                <div class="welcome-card">
-                    <h2>Create Your Perfect Playlist</h2>
-                    <p>Use AI to generate custom playlists based on your mood, activity, or favorite artists.</p>
-                </div>
-                
-                <form class="create-form" action="/create_playlist/" method="POST">
-                    <div class="form-group">
-                        <label for="playlist_prompt">Playlist Prompt</label>
-                        <textarea 
-                            id="playlist_prompt" 
-                            name="playlist_prompt" 
-                            placeholder="E.g., 'Upbeat indie rock for a road trip' or 'Relaxing jazz for studying'"
-                            required
-                        ></textarea>
-                    </div>
-                    
-                    <div class="form-group">
-                        <label for="playlist_name">Playlist Name (Optional)</label>
-                        <input 
-                            type="text" 
-                            id="playlist_name" 
-                            name="playlist_name" 
-                            placeholder="Leave empty to auto-generate"
-                        >
-                    </div>
-                    
-                    <button type="submit" class="create-btn">Create Playlist</button>
-                </form>
-            </div>
-
-<<<<<<< HEAD
-    <!-- Create Playlist -->
-    <div class="card create-playlist">
-        <h2>Create a Playlist</h2>
-        <p class="subtitle">Enter a prompt to generate a playlist based on your mood, genre, or theme.</p>
-        <form method="post" action="{% url 'recommender:generate_playlist' %}">
-            {% csrf_token %}
-            <textarea name="prompt" placeholder="Describe your desired playlist..." required style="width: 100%; min-height: 120px; padding: 12px 15px; border-radius: 15px; border: 1px solid #ccc; font-size: 1rem; margin-bottom: 15px;"></textarea>
-            <button type="submit">Generate Playlist</button>
-        </form>
+    <div class="message">
+        <h1>Redirecting to the dashboard…</h1>
+        <p>If you are not redirected automatically, <a href="{% url 'dashboard:dashboard' %}">click here to continue</a>.</p>
     </div>
-=======
-            <!-- Stats Tab -->
-            <div class="tab-content" id="stats">
-                <h2 class="section-title">Your Music Stats</h2>
-                
-                <div class="feature-grid">
-                    <div class="stat-card">
-                        <div class="stat-value">{{ followers }}</div>
-                        <div class="stat-label">Followers</div>
-                    </div>
-                    
-                    <div class="stat-card" style="background: linear-gradient(135deg, #0277BD 0%, #4FC3F7 100%);">
-                        <div class="stat-value">0</div>
-                        <div class="stat-label">Playlists Created</div>
-                    </div>
-                    
-                    <div class="stat-card" style="background: linear-gradient(135deg, #01579B 0%, #29B6F6 100%);">
-                        <div class="stat-value">0</div>
-                        <div class="stat-label">Songs Added</div>
-                    </div>
-                </div>
-
-                <h3 style="color: #fff; margin: 40px 0 0 0; font-size: 1.4rem; display: flex; align-items: center; gap: 12px;">
-                    <span style="width: 4px; height: 24px; background: linear-gradient(180deg, #0288D1 0%, #42a5f5 100%); border-radius: 2px;"></span>
-                    Last Played Track
-                </h3>
-                {% if last_song %}
-                <div class="last-song-card">
-                    {% if last_song.image %}
-                    <img src="{{ last_song.image }}" alt="Album Art" class="album-art">
-                    {% endif %}
-                    <div class="song-details">
-                        <div class="song-name">{{ last_song.name }}</div>
-                        <div class="song-artist">{{ last_song.artist }}</div>
-                        <div class="song-album">{{ last_song.album }}</div>
-                    </div>
-                </div>
-                {% else %}
-                <div class="empty-state">No recent listening history found</div>
-                {% endif %}
-            </div>
->>>>>>> 66b9af93
-
-            <!-- Account Tab -->
-            <div class="tab-content" id="account">
-                <h2 class="section-title">Account Settings</h2>
-                
-                <div style="max-width: 600px; margin: 0 auto;">
-                    <div class="info-card">
-                        <div class="info-row">
-                            <span class="info-label">Username:</span>
-                            <span class="info-value">{{ username }}</span>
-                        </div>
-                        <div class="info-row">
-                            <span class="info-label">User ID:</span>
-                            <span class="info-value">{{ user_id }}</span>
-                        </div>
-                        {% if email %}
-                        <div class="info-row">
-                            <span class="info-label">Email:</span>
-                            <span class="info-value">{{ email }}</span>
-                        </div>
-                        {% endif %}
-                        <div class="info-row">
-                            <span class="info-label">Followers:</span>
-                            <span class="info-value">{{ followers }}</span>
-                        </div>
-                    </div>
-
-                    <button class="logout-btn" onclick="if(confirm('Are you sure you want to log out?')) window.location.href='/accounts/logout/'">
-                        Log Out
-                    </button>
-                </div>
-            </div>
-        </main>
-
-        <footer class="search-footer">
-            <form class="search-form">
-                <div class="search-container">
-                    <input
-                        type="text"
-                        placeholder="Chat to find/make playlist..."
-                        class="search-input"
-                    >
-                    <button type="submit" class="search-btn">🔍</button>
-                </div>
-            </form>
-        </footer>
-    </div>
-
-    <script>
-        // Tab switching functionality
-        const tabs = document.querySelectorAll('.tab');
-        const tabContents = document.querySelectorAll('.tab-content');
-
-        tabs.forEach(tab => {
-            tab.addEventListener('click', () => {
-                const targetTab = tab.dataset.tab;
-                
-                // Remove active class from all tabs and contents
-                tabs.forEach(t => t.classList.remove('active'));
-                tabContents.forEach(content => content.classList.remove('active'));
-                
-                // Add active class to clicked tab and corresponding content
-                tab.classList.add('active');
-                document.getElementById(targetTab).classList.add('active');
-            });
-        });
-    </script>
 </body>
 </html>