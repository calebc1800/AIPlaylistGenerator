django
dotenv
<<<<<<< HEAD
django-extensions 
Werkzeug 
pyOpenSSL
requests 
python-dotenv
=======
django-extensions Werkzeug pyOpenSSL
requests python-dotenv
spotipy
>>>>>>> 83df1c25
<|MERGE_RESOLUTION|>--- conflicted
+++ resolved
@@ -1,13 +1,7 @@
 django
 dotenv
-<<<<<<< HEAD
 django-extensions 
 Werkzeug 
 pyOpenSSL
 requests 
-python-dotenv
-=======
-django-extensions Werkzeug pyOpenSSL
-requests python-dotenv
-spotipy
->>>>>>> 83df1c25
+python-dotenv