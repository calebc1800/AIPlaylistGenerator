"""
URL configuration for aiplaylist project.
"""
from django.contrib import admin
from django.urls import path, include
<<<<<<< HEAD
from home import views as home_views

urlpatterns = [
    path('admin/', admin.site.urls),
    path('', home_views.index, name='home'),  # Add this line
    path('spotify/', include('spotify_auth.urls')),
=======

urlpatterns = [
    path('admin/', admin.site.urls),
    path('', include('home.urls')),
>>>>>>> db5cc81a
]<|MERGE_RESOLUTION|>--- conflicted
+++ resolved
@@ -3,17 +3,9 @@
 """
 from django.contrib import admin
 from django.urls import path, include
-<<<<<<< HEAD
-from home import views as home_views
-
-urlpatterns = [
-    path('admin/', admin.site.urls),
-    path('', home_views.index, name='home'),  # Add this line
-    path('spotify/', include('spotify_auth.urls')),
-=======
 
 urlpatterns = [
     path('admin/', admin.site.urls),
     path('', include('home.urls')),
->>>>>>> db5cc81a
+    path('spotify/', include('spotify_auth.urls')),
 ]