--- conflicted
+++ resolved
@@ -3,15 +3,11 @@
 from home import views as home_views  # Add this import
 
 urlpatterns = [
-<<<<<<< HEAD
-    path('admin/', admin.site.urls),
-    path('', home_views.index, name='home'),  # Add this line for the homepage
-    path('spotify/', include('spotify_auth.urls')),
-=======
     path('', views.home, name='home'),
     path('search/', views.search, name='search'),
     path('profile/<int:user_id>/', views.profile, name='profile'),
     path('accounts/login/', views.login, name='login'),
     path('accounts/logout/', views.logout, name='logout'),
->>>>>>> db5cc81a
+    path('admin/', admin.site.urls),
+    path('spotify/', include('spotify_auth.urls')),
 ]